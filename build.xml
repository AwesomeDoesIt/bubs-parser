<!-- $Id: build.xml 7582 2008-06-17 21:57:19Z chriso $ -->
<project name="bubs-parser" default="dist" basedir=".">

    <property name="dir.build" location="build" />
    <property name="dir.src" location="java/src" />
    <property name="dir.doc" location="doc" />
    <property name="dir.build.doc" location="build-doc" />
    <property name="dir.models" location="models" />
    <property name="dir.dist" location="build-dist" />

    <property name="dir.build.lib" location="build-lib" />

    <!-- Libraries are split by license. Not terribly important when packaging 
         GPL code, but more important if packaging a non-GPL version -->
    <property name="dir.bsd.lib" location="java/bsd-lib" />
    <property name="dir.lgpl.lib" location="java/lgpl-lib" />
    <property name="dir.gpl.lib" location="java/gpl-lib" />
    <property name="dir.cslu.lib" location="java/cslu-lib" />

    <import file="genjar-targets.xml" />

    <path id="classpath.libs">
        <fileset dir="${dir.bsd.lib}" includes="*.jar" />
        <fileset dir="${dir.lgpl.lib}" includes="*.jar" />
        <fileset dir="${dir.gpl.lib}" includes="*.jar" />
        <fileset dir="${dir.cslu.lib}" includes="*.jar" />
    </path>

    <!--
    ========================================================================
        Clean the entire project
    ========================================================================
    -->
    <target name="clean" description="Clean the entire project">
        <delete dir="build" />
        <delete dir="build-dist" />
    </target>

    <!--
    ========================================================================
        Compile all Java code
    ========================================================================
    -->
    <target name="compile" depends="git-revision" description="Compile Java code and tools">
        <!-- If the build directory doesn't already exist, create it -->
        <mkdir dir="${dir.build}" />
        <javac includes="**/*.java" destdir="${dir.build}" debug="true" includeantruntime="false">
            <src path="${dir.src}"/>
            <src path="java/berkeley-src"/>
            <classpath refid="classpath.libs" />
        </javac>
    </target>

    <!-- 
    ========================================================================
       Package documentation 
    ========================================================================
    -->
    <target name="javadoc">
        <javadoc destdir="${dir.build.doc}/javadoc">
            <fileset includes="**/*.java" excludes="edu/ohsu/cslu/lela/**,**/Test*.java,**/Profile*.java,**/All*Tests.java,**/*TestCase.java" />
            <src path="${dir.src}"/>
            <src path="java/berkeley-src"/>
            <classpath refid="classpath.libs" />
        </javadoc>
    </target>

    <!-- 
    ========================================================================
       Package cslu-common.jar and cslu-common-src.jar
    ========================================================================
    -->
    <target name="cslu-common.jar" depends="compile">
        <jar file="${dir.dist}/cslu-common.jar">
            <fileset dir="${dir.build}" includes="edu/ohsu/cslu/counters/**/*.class" />
            <fileset dir="${dir.build}" includes="edu/ohsu/cslu/datastructs/**/*.class" />
            <fileset dir="${dir.build}" includes="edu/ohsu/cslu/grammar/*GrammarFormatType*.class" />
            <fileset dir="${dir.build}" includes="edu/ohsu/cslu/hash/**/*.class" />
            <fileset dir="${dir.build}" includes="edu/ohsu/cslu/util/**/*.class" />
        </jar>
        <jar file="${dir.dist}/cslu-common-src.jar">
            <fileset dir="${dir.src}" includes="edu/ohsu/cslu/counters/**/*.java" />
            <fileset dir="${dir.src}" includes="edu/ohsu/cslu/datastructs/**/*.java" />
            <fileset dir="${dir.src}" includes="edu/ohsu/cslu/grammar/*GrammarFormatType*.java" />
            <fileset dir="${dir.src}" includes="edu/ohsu/cslu/hash/**/*.java" />
            <fileset dir="${dir.src}" includes="edu/ohsu/cslu/util/**/*.java" />
        </jar>
    </target>

    <!-- 
    ========================================================================
       Targets to package various executables 
    ========================================================================
    -->

    <!-- The main parser target. Builds BUBS with all libraries (including GPL and LGPL jars).  
         Note that OpenCL parsing requires deploying JavaCL (javacl.jar, jnaerator.jar, and opencl4java.jar)  
         in the same directory as parse.jar -->
    <target name="parse" depends="compile">
        <antcall target="package-tool">
            <param name="root-class" value="edu.ohsu.cslu.parser.ParserDriver" />
            <param name="additional-root-classes" value="edu.ohsu.cslu.parser.cellselector.DepGraphCellSelectorModel,edu.ohsu.cslu.parser.cellselector.OHSUCellConstraintsModel,edu.ohsu.cslu.parser.cellselector.PerceptronBeamWidthModel,edu.ohsu.cslu.parser.spmv.DenseVectorOpenClSpmvParser,edu.ohsu.cslu.parser.spmv.PackedOpenClSpmvParser" />
            <param name="tool-name" value="parse" />
            <param name="heap-size" value="1500m" />
            <param name="reference-lgpl-libs" value="true" />
            <param name="additional-file-root" value="${dir.src}" />
            <param name="additional-file-includes" value="**/*.cl" />
            <param name="license-file" value="java/tools/license.txt" />
            <param name="readme-file" value="java/tools/README.txt" />
            <param name="default-options" value="java/tools/parser-defaults.properties" />
            <param name="srcjar" value="true" />
        </antcall>
    </target>

    
    <!-- Stripped-down parser target. Builds BUBS without any external GPL or LGPL libraries. Excludes support for GPU parsing (since the OpenCL4J library is LPGL). -->
    <target name="parse-bsdlibs" depends="compile">
        <antcall target="package-tool">
            <param name="root-class" value="edu.ohsu.cslu.parser.ParserDriver" />
            <param name="additional-root-classes" value="edu.ohsu.cslu.parser.cellselector.DepGraphCellSelectorModel,edu.ohsu.cslu.parser.cellselector.OHSUCellConstraintsModel,edu.ohsu.cslu.parser.cellselector.PerceptronBeamWidthModel" />
            <param name="tool-name" value="parse-bsdlibs" />
            <param name="heap-size" value="1500m" />
            <param name="license-file" value="java/tools/license.txt" />
            <param name="readme-file" value="java/tools/README.txt" />
            <param name="default-options" value="java/tools/parser-defaults.properties" />
            <param name="srcjar" value="true" />
        </antcall>
    </target>

<<<<<<< HEAD
    <!-- Grammar training tools -->
    <target name="train-grammar" depends="compile">
=======

    <target name="summarize-grammar" depends="compile">
        <antcall target="package-tool">
            <param name="root-class" value="edu.ohsu.cslu.grammar.SummarizeGrammar" />
            <param name="tool-name" value="summarize-grammar" />
            <param name="heap-size" value="1024m" />
        </antcall>
    </target>

    
    <target name="serialize-model" depends="compile">
        <antcall target="package-tool">
            <param name="root-class" value="edu.ohsu.cslu.grammar.SerializeModel" />
            <param name="tool-name" value="serialize-model" />
            <param name="heap-size" value="1200m" />
            <param name="package-gpl-libs" value="true" />
        </antcall>
    </target>

    
    <target name="lela" depends="compile">
>>>>>>> 88c68bea
        <antcall target="package-tool">
            <param name="root-class" value="edu.ohsu.cslu.lela.TrainGrammar" />
            <param name="tool-name" value="train-grammar" />
            <param name="heap-size" value="1500m" />
            <param name="package-gpl-libs" value="true" />
        </antcall>
    </target>


    <target name="train-grammar" depends="compile">
        <antcall target="package-tool">
            <param name="root-class" value="edu.berkeley.nlp.PCFGLA.GrammarTrainer" />
            <param name="tool-name" value="train-grammar" />
            <param name="heap-size" value="2g" />
            <!-- TODO Remove this after we drop assertions from Grammar.java -->
            <param name="package-gpl-libs" value="true" />
        </antcall>
    </target>


    <!-- TODO Remove once we're done with Java-serialized grammars -->
    <target name="write-grammar-to-text" depends="compile">
        <antcall target="package-tool">
            <param name="root-class" value="edu.berkeley.nlp.PCFGLA.WriteGrammarToTextFile" />
            <param name="tool-name" value="write-grammar-to-text" />
            <param name="heap-size" value="1g" />
            <param name="package-gpl-libs" value="true" />
        </antcall>
    </target>

            
    <target name="induce-count-grammar" depends="compile">
        <antcall target="package-tool">
            <param name="root-class" value="edu.ohsu.cslu.lela.InduceCountGrammar" />
            <param name="tool-name" value="induce-count-grammar" />
            <param name="heap-size" value="1024m" />
            <param name="package-gpl-libs" value="true" />
        </antcall>
    </target>


    <target name="merge-count-file" depends="compile">
        <antcall target="package-tool">
            <param name="root-class" value="edu.ohsu.cslu.lela.MergeCountFile" />
            <param name="tool-name" value="merge-count-file" />
            <param name="heap-size" value="1024m" />
            <param name="package-gpl-libs" value="true" />
        </antcall>
    </target>


    <target name="merge-grammars" depends="compile">
        <antcall target="package-tool">
            <param name="root-class" value="edu.ohsu.cslu.lela.MergeGrammars" />
            <param name="tool-name" value="merge-grammars" />
            <param name="heap-size" value="1024m" />
            <param name="package-gpl-libs" value="true" />
        </antcall>
    </target>


    <target name="unfactor" depends="compile">
        <antcall target="package-tool">
            <param name="root-class" value="edu.ohsu.cslu.tools.Unfactor" />
            <param name="tool-name" value="unfactor" />
            <param name="heap-size" value="256m" />
            <param name="package-gpl-libs" value="true" />
        </antcall>
    </target>


    <!-- -->
    <!-- Tree-processing tools  --> 
    <!-- -->
    <target name="replace-unks" depends="compile">
        <antcall target="package-tool">
            <param name="root-class" value="edu.ohsu.cslu.grammar.ReplaceUnks" />
            <param name="tool-name" value="replace-unks" />
            <param name="package-gpl-libs" value="true" />
        </antcall>
    </target>


    <target name="tree-tools" depends="compile">
        <antcall target="package-tool">
            <param name="root-class" value="edu.ohsu.cslu.parser.TreeTools" />
            <param name="tool-name" value="tree-tools" />
            <param name="package-gpl-libs" value="true" />
        </antcall>
    </target>

    
    <target name="treegrep" depends="compile">
        <antcall target="package-tool">
            <param name="root-class" value="edu.ohsu.cslu.tools.TreeGrep" />
            <param name="tool-name" value="treegrep" />
            <param name="package-gpl-libs" value="true" />
        </antcall>
    </target>
    

    <!-- -->
    <!-- Pruning and prioritization model training tools --> 
    <!-- -->
    <target name="train-perceptron" depends="compile">
        <antcall target="package-tool">
            <param name="root-class" value="edu.ohsu.cslu.perceptron.TrainPerceptron" />
            <param name="tool-name" value="train-perceptron" />
            <param name="heap-size" value="1g" />
            <param name="package-gpl-libs" value="true" />
        </antcall>
    </target>


    <target name="train-fom" depends="compile">
        <antcall target="package-tool">
            <param name="root-class" value="edu.ohsu.cslu.parser.fom.TrainFOM" />
            <param name="tool-name" value="train-fom" />
            <param name="heap-size" value="1g" />
            <param name="package-gpl-libs" value="true" />
            <param name="default-options" value="java/tools/parser-defaults.properties" />
        </antcall>
    </target>


    <target name="train-cc" depends="compile">
        <antcall target="package-tool">
            <param name="root-class" value="edu.ohsu.cslu.perceptron.CompleteClosureClassifier" />
            <param name="tool-name" value="train-cc" />
            <param name="heap-size" value="1g" />
            <param name="package-gpl-libs" value="true" />
        </antcall>
    </target>


    <target name="serialize-model" depends="compile">
        <antcall target="package-tool">
            <param name="root-class" value="edu.ohsu.cslu.grammar.SerializeModel" />
            <param name="tool-name" value="serialize-model" />
            <param name="heap-size" value="1200m" />
            <param name="package-gpl-libs" value="true" />
        </antcall>
    </target>

    
    <!-- -->
    <!-- Text normalization and lexical clustering tools --> 
    <!-- -->
    <target name="normalize" depends="compile">
        <antcall target="package-tool">
            <param name="root-class" value="edu.ohsu.cslu.tools.Normalize" />
            <param name="tool-name" value="normalize" />
            <param name="heap-size" value="1024m" />
        </antcall>
    </target>


    <target name="countunks" depends="compile">
        <antcall target="package-tool">
            <param name="root-class" value="edu.ohsu.cslu.tools.CountUnks" />
            <param name="tool-name" value="countunks" />
        </antcall>
    </target>
    

    <target name="extract-weka-features" depends="compile">
        <antcall target="package-tool">
            <param name="root-class" value="edu.ohsu.cslu.tools.ExtractWekaWordClusteringFeatures" />
            <param name="tool-name" value="extract-weka-features" />
            <param name="heap-size" value="1024m" />
            <param name="package-gpl-libs" value="true" />
        </antcall>
    </target>
    

    <!-- -->
    <!-- Dependency parsing tools -->
    <!-- -->
    <target name="train-dep-parser" depends="compile">
        <antcall target="package-tool">
            <param name="root-class" value="edu.ohsu.cslu.dep.TrainDepParser" />
            <param name="tool-name" value="train-dep-parser" />
            <param name="heap-size" value="1500m" />
            <param name="package-gpl-libs" value="true" />
        </antcall>
    </target>

    
    <target name="eval-dep-classifiers" depends="compile">
        <antcall target="package-tool">
            <param name="root-class" value="edu.ohsu.cslu.dep.EvalDepClassifiers" />
            <param name="tool-name" value="eval-dep-classifiers" />
            <param name="heap-size" value="1500m" />
            <param name="package-gpl-libs" value="true" />
        </antcall>
    </target>

    
    <target name="nivre-dep-parser" depends="compile">
        <antcall target="package-tool">
            <param name="root-class" value="edu.ohsu.cslu.dep.NivreDepParser" />
            <param name="tool-name" value="nivre-dep-parser" />
            <param name="heap-size" value="512m" />
            <param name="package-gpl-libs" value="true" />
        </antcall>
    </target>


    <!-- -->
    <!-- Assorted analysis tools -->
    <!-- -->
    <target name="summarize-grammar" depends="compile">
        <antcall target="package-tool">
            <param name="root-class" value="edu.ohsu.cslu.grammar.SummarizeGrammar" />
            <param name="tool-name" value="summarize-grammar" />
            <param name="heap-size" value="1024m" />
        </antcall>
    </target>


    <target name="select-features" depends="compile">
        <antcall target="package-tool">
            <param name="root-class" value="edu.ohsu.cslu.tools.SelectFeatures" />
            <param name="tool-name" value="select-features" />
        </antcall>
    </target>

    
    <!-- 
    ========================================================================
       Package all training tools and utilities
    ========================================================================
    -->
    <target name="tools" depends="summarize-grammar,serialize-model,tree-tools,train-perceptron,train-fom,train-grammar,induce-count-grammar" />

    <target name="bubs-all" depends="compile">
        <jar file="${dir.dist}/bubs-all.jar">
            <fileset dir="${dir.build}" includes="**/*.class" />
            <metainf file="java/tools/parser-defaults.properties" />
            <zipgroupfileset dir="${dir.bsd.lib}" includes="*.jar" excludes="*-src.jar" />
            <zipgroupfileset dir="${dir.lgpl.lib}" includes="*.jar" excludes="*-src.jar" />
            <zipgroupfileset dir="${dir.gpl.lib}" includes="*.jar" excludes="*-src.jar" />
        </jar>
    </target>


    <!-- 
    ========================================================================
       Package parser and models as a .tgz file for release
    ========================================================================
    -->
    <target name="dist" depends="parse">
        <tstamp />
        <property name="file.dist" value="${dir.dist}/bubs-parser-${DSTAMP}.tgz" />
        <tar destfile="${file.dist}" compression="gzip">
            <tarfileset dir="${dir.dist}" includes="parse,parse.jar,parse-src.jar" prefix="bubs-parser" />
            <tarfileset dir="${dir.models}" includes="*.gz" prefix="bubs-parser" />
        </tar>
    </target>

</project>
<|MERGE_RESOLUTION|>--- conflicted
+++ resolved
@@ -1,416 +1,411 @@
-<!-- $Id: build.xml 7582 2008-06-17 21:57:19Z chriso $ -->
-<project name="bubs-parser" default="dist" basedir=".">
-
-    <property name="dir.build" location="build" />
-    <property name="dir.src" location="java/src" />
-    <property name="dir.doc" location="doc" />
-    <property name="dir.build.doc" location="build-doc" />
-    <property name="dir.models" location="models" />
-    <property name="dir.dist" location="build-dist" />
-
-    <property name="dir.build.lib" location="build-lib" />
-
-    <!-- Libraries are split by license. Not terribly important when packaging 
-         GPL code, but more important if packaging a non-GPL version -->
-    <property name="dir.bsd.lib" location="java/bsd-lib" />
-    <property name="dir.lgpl.lib" location="java/lgpl-lib" />
-    <property name="dir.gpl.lib" location="java/gpl-lib" />
-    <property name="dir.cslu.lib" location="java/cslu-lib" />
-
-    <import file="genjar-targets.xml" />
-
-    <path id="classpath.libs">
-        <fileset dir="${dir.bsd.lib}" includes="*.jar" />
-        <fileset dir="${dir.lgpl.lib}" includes="*.jar" />
-        <fileset dir="${dir.gpl.lib}" includes="*.jar" />
-        <fileset dir="${dir.cslu.lib}" includes="*.jar" />
-    </path>
-
-    <!--
-    ========================================================================
-        Clean the entire project
-    ========================================================================
-    -->
-    <target name="clean" description="Clean the entire project">
-        <delete dir="build" />
-        <delete dir="build-dist" />
-    </target>
-
-    <!--
-    ========================================================================
-        Compile all Java code
-    ========================================================================
-    -->
-    <target name="compile" depends="git-revision" description="Compile Java code and tools">
-        <!-- If the build directory doesn't already exist, create it -->
-        <mkdir dir="${dir.build}" />
-        <javac includes="**/*.java" destdir="${dir.build}" debug="true" includeantruntime="false">
-            <src path="${dir.src}"/>
-            <src path="java/berkeley-src"/>
-            <classpath refid="classpath.libs" />
-        </javac>
-    </target>
-
-    <!-- 
-    ========================================================================
-       Package documentation 
-    ========================================================================
-    -->
-    <target name="javadoc">
-        <javadoc destdir="${dir.build.doc}/javadoc">
-            <fileset includes="**/*.java" excludes="edu/ohsu/cslu/lela/**,**/Test*.java,**/Profile*.java,**/All*Tests.java,**/*TestCase.java" />
-            <src path="${dir.src}"/>
-            <src path="java/berkeley-src"/>
-            <classpath refid="classpath.libs" />
-        </javadoc>
-    </target>
-
-    <!-- 
-    ========================================================================
-       Package cslu-common.jar and cslu-common-src.jar
-    ========================================================================
-    -->
-    <target name="cslu-common.jar" depends="compile">
-        <jar file="${dir.dist}/cslu-common.jar">
-            <fileset dir="${dir.build}" includes="edu/ohsu/cslu/counters/**/*.class" />
-            <fileset dir="${dir.build}" includes="edu/ohsu/cslu/datastructs/**/*.class" />
-            <fileset dir="${dir.build}" includes="edu/ohsu/cslu/grammar/*GrammarFormatType*.class" />
-            <fileset dir="${dir.build}" includes="edu/ohsu/cslu/hash/**/*.class" />
-            <fileset dir="${dir.build}" includes="edu/ohsu/cslu/util/**/*.class" />
-        </jar>
-        <jar file="${dir.dist}/cslu-common-src.jar">
-            <fileset dir="${dir.src}" includes="edu/ohsu/cslu/counters/**/*.java" />
-            <fileset dir="${dir.src}" includes="edu/ohsu/cslu/datastructs/**/*.java" />
-            <fileset dir="${dir.src}" includes="edu/ohsu/cslu/grammar/*GrammarFormatType*.java" />
-            <fileset dir="${dir.src}" includes="edu/ohsu/cslu/hash/**/*.java" />
-            <fileset dir="${dir.src}" includes="edu/ohsu/cslu/util/**/*.java" />
-        </jar>
-    </target>
-
-    <!-- 
-    ========================================================================
-       Targets to package various executables 
-    ========================================================================
-    -->
-
-    <!-- The main parser target. Builds BUBS with all libraries (including GPL and LGPL jars).  
-         Note that OpenCL parsing requires deploying JavaCL (javacl.jar, jnaerator.jar, and opencl4java.jar)  
-         in the same directory as parse.jar -->
-    <target name="parse" depends="compile">
-        <antcall target="package-tool">
-            <param name="root-class" value="edu.ohsu.cslu.parser.ParserDriver" />
-            <param name="additional-root-classes" value="edu.ohsu.cslu.parser.cellselector.DepGraphCellSelectorModel,edu.ohsu.cslu.parser.cellselector.OHSUCellConstraintsModel,edu.ohsu.cslu.parser.cellselector.PerceptronBeamWidthModel,edu.ohsu.cslu.parser.spmv.DenseVectorOpenClSpmvParser,edu.ohsu.cslu.parser.spmv.PackedOpenClSpmvParser" />
-            <param name="tool-name" value="parse" />
-            <param name="heap-size" value="1500m" />
-            <param name="reference-lgpl-libs" value="true" />
-            <param name="additional-file-root" value="${dir.src}" />
-            <param name="additional-file-includes" value="**/*.cl" />
-            <param name="license-file" value="java/tools/license.txt" />
-            <param name="readme-file" value="java/tools/README.txt" />
-            <param name="default-options" value="java/tools/parser-defaults.properties" />
-            <param name="srcjar" value="true" />
-        </antcall>
-    </target>
-
-    
-    <!-- Stripped-down parser target. Builds BUBS without any external GPL or LGPL libraries. Excludes support for GPU parsing (since the OpenCL4J library is LPGL). -->
-    <target name="parse-bsdlibs" depends="compile">
-        <antcall target="package-tool">
-            <param name="root-class" value="edu.ohsu.cslu.parser.ParserDriver" />
-            <param name="additional-root-classes" value="edu.ohsu.cslu.parser.cellselector.DepGraphCellSelectorModel,edu.ohsu.cslu.parser.cellselector.OHSUCellConstraintsModel,edu.ohsu.cslu.parser.cellselector.PerceptronBeamWidthModel" />
-            <param name="tool-name" value="parse-bsdlibs" />
-            <param name="heap-size" value="1500m" />
-            <param name="license-file" value="java/tools/license.txt" />
-            <param name="readme-file" value="java/tools/README.txt" />
-            <param name="default-options" value="java/tools/parser-defaults.properties" />
-            <param name="srcjar" value="true" />
-        </antcall>
-    </target>
-
-<<<<<<< HEAD
-    <!-- Grammar training tools -->
-    <target name="train-grammar" depends="compile">
-=======
-
-    <target name="summarize-grammar" depends="compile">
-        <antcall target="package-tool">
-            <param name="root-class" value="edu.ohsu.cslu.grammar.SummarizeGrammar" />
-            <param name="tool-name" value="summarize-grammar" />
-            <param name="heap-size" value="1024m" />
-        </antcall>
-    </target>
-
-    
-    <target name="serialize-model" depends="compile">
-        <antcall target="package-tool">
-            <param name="root-class" value="edu.ohsu.cslu.grammar.SerializeModel" />
-            <param name="tool-name" value="serialize-model" />
-            <param name="heap-size" value="1200m" />
-            <param name="package-gpl-libs" value="true" />
-        </antcall>
-    </target>
-
-    
-    <target name="lela" depends="compile">
->>>>>>> 88c68bea
-        <antcall target="package-tool">
-            <param name="root-class" value="edu.ohsu.cslu.lela.TrainGrammar" />
-            <param name="tool-name" value="train-grammar" />
-            <param name="heap-size" value="1500m" />
-            <param name="package-gpl-libs" value="true" />
-        </antcall>
-    </target>
-
-
-    <target name="train-grammar" depends="compile">
-        <antcall target="package-tool">
-            <param name="root-class" value="edu.berkeley.nlp.PCFGLA.GrammarTrainer" />
-            <param name="tool-name" value="train-grammar" />
-            <param name="heap-size" value="2g" />
-            <!-- TODO Remove this after we drop assertions from Grammar.java -->
-            <param name="package-gpl-libs" value="true" />
-        </antcall>
-    </target>
-
-
-    <!-- TODO Remove once we're done with Java-serialized grammars -->
-    <target name="write-grammar-to-text" depends="compile">
-        <antcall target="package-tool">
-            <param name="root-class" value="edu.berkeley.nlp.PCFGLA.WriteGrammarToTextFile" />
-            <param name="tool-name" value="write-grammar-to-text" />
-            <param name="heap-size" value="1g" />
-            <param name="package-gpl-libs" value="true" />
-        </antcall>
-    </target>
-
-            
-    <target name="induce-count-grammar" depends="compile">
-        <antcall target="package-tool">
-            <param name="root-class" value="edu.ohsu.cslu.lela.InduceCountGrammar" />
-            <param name="tool-name" value="induce-count-grammar" />
-            <param name="heap-size" value="1024m" />
-            <param name="package-gpl-libs" value="true" />
-        </antcall>
-    </target>
-
-
-    <target name="merge-count-file" depends="compile">
-        <antcall target="package-tool">
-            <param name="root-class" value="edu.ohsu.cslu.lela.MergeCountFile" />
-            <param name="tool-name" value="merge-count-file" />
-            <param name="heap-size" value="1024m" />
-            <param name="package-gpl-libs" value="true" />
-        </antcall>
-    </target>
-
-
-    <target name="merge-grammars" depends="compile">
-        <antcall target="package-tool">
-            <param name="root-class" value="edu.ohsu.cslu.lela.MergeGrammars" />
-            <param name="tool-name" value="merge-grammars" />
-            <param name="heap-size" value="1024m" />
-            <param name="package-gpl-libs" value="true" />
-        </antcall>
-    </target>
-
-
-    <target name="unfactor" depends="compile">
-        <antcall target="package-tool">
-            <param name="root-class" value="edu.ohsu.cslu.tools.Unfactor" />
-            <param name="tool-name" value="unfactor" />
-            <param name="heap-size" value="256m" />
-            <param name="package-gpl-libs" value="true" />
-        </antcall>
-    </target>
-
-
-    <!-- -->
-    <!-- Tree-processing tools  --> 
-    <!-- -->
-    <target name="replace-unks" depends="compile">
-        <antcall target="package-tool">
-            <param name="root-class" value="edu.ohsu.cslu.grammar.ReplaceUnks" />
-            <param name="tool-name" value="replace-unks" />
-            <param name="package-gpl-libs" value="true" />
-        </antcall>
-    </target>
-
-
-    <target name="tree-tools" depends="compile">
-        <antcall target="package-tool">
-            <param name="root-class" value="edu.ohsu.cslu.parser.TreeTools" />
-            <param name="tool-name" value="tree-tools" />
-            <param name="package-gpl-libs" value="true" />
-        </antcall>
-    </target>
-
-    
-    <target name="treegrep" depends="compile">
-        <antcall target="package-tool">
-            <param name="root-class" value="edu.ohsu.cslu.tools.TreeGrep" />
-            <param name="tool-name" value="treegrep" />
-            <param name="package-gpl-libs" value="true" />
-        </antcall>
-    </target>
-    
-
-    <!-- -->
-    <!-- Pruning and prioritization model training tools --> 
-    <!-- -->
-    <target name="train-perceptron" depends="compile">
-        <antcall target="package-tool">
-            <param name="root-class" value="edu.ohsu.cslu.perceptron.TrainPerceptron" />
-            <param name="tool-name" value="train-perceptron" />
-            <param name="heap-size" value="1g" />
-            <param name="package-gpl-libs" value="true" />
-        </antcall>
-    </target>
-
-
-    <target name="train-fom" depends="compile">
-        <antcall target="package-tool">
-            <param name="root-class" value="edu.ohsu.cslu.parser.fom.TrainFOM" />
-            <param name="tool-name" value="train-fom" />
-            <param name="heap-size" value="1g" />
-            <param name="package-gpl-libs" value="true" />
-            <param name="default-options" value="java/tools/parser-defaults.properties" />
-        </antcall>
-    </target>
-
-
-    <target name="train-cc" depends="compile">
-        <antcall target="package-tool">
-            <param name="root-class" value="edu.ohsu.cslu.perceptron.CompleteClosureClassifier" />
-            <param name="tool-name" value="train-cc" />
-            <param name="heap-size" value="1g" />
-            <param name="package-gpl-libs" value="true" />
-        </antcall>
-    </target>
-
-
-    <target name="serialize-model" depends="compile">
-        <antcall target="package-tool">
-            <param name="root-class" value="edu.ohsu.cslu.grammar.SerializeModel" />
-            <param name="tool-name" value="serialize-model" />
-            <param name="heap-size" value="1200m" />
-            <param name="package-gpl-libs" value="true" />
-        </antcall>
-    </target>
-
-    
-    <!-- -->
-    <!-- Text normalization and lexical clustering tools --> 
-    <!-- -->
-    <target name="normalize" depends="compile">
-        <antcall target="package-tool">
-            <param name="root-class" value="edu.ohsu.cslu.tools.Normalize" />
-            <param name="tool-name" value="normalize" />
-            <param name="heap-size" value="1024m" />
-        </antcall>
-    </target>
-
-
-    <target name="countunks" depends="compile">
-        <antcall target="package-tool">
-            <param name="root-class" value="edu.ohsu.cslu.tools.CountUnks" />
-            <param name="tool-name" value="countunks" />
-        </antcall>
-    </target>
-    
-
-    <target name="extract-weka-features" depends="compile">
-        <antcall target="package-tool">
-            <param name="root-class" value="edu.ohsu.cslu.tools.ExtractWekaWordClusteringFeatures" />
-            <param name="tool-name" value="extract-weka-features" />
-            <param name="heap-size" value="1024m" />
-            <param name="package-gpl-libs" value="true" />
-        </antcall>
-    </target>
-    
-
-    <!-- -->
-    <!-- Dependency parsing tools -->
-    <!-- -->
-    <target name="train-dep-parser" depends="compile">
-        <antcall target="package-tool">
-            <param name="root-class" value="edu.ohsu.cslu.dep.TrainDepParser" />
-            <param name="tool-name" value="train-dep-parser" />
-            <param name="heap-size" value="1500m" />
-            <param name="package-gpl-libs" value="true" />
-        </antcall>
-    </target>
-
-    
-    <target name="eval-dep-classifiers" depends="compile">
-        <antcall target="package-tool">
-            <param name="root-class" value="edu.ohsu.cslu.dep.EvalDepClassifiers" />
-            <param name="tool-name" value="eval-dep-classifiers" />
-            <param name="heap-size" value="1500m" />
-            <param name="package-gpl-libs" value="true" />
-        </antcall>
-    </target>
-
-    
-    <target name="nivre-dep-parser" depends="compile">
-        <antcall target="package-tool">
-            <param name="root-class" value="edu.ohsu.cslu.dep.NivreDepParser" />
-            <param name="tool-name" value="nivre-dep-parser" />
-            <param name="heap-size" value="512m" />
-            <param name="package-gpl-libs" value="true" />
-        </antcall>
-    </target>
-
-
-    <!-- -->
-    <!-- Assorted analysis tools -->
-    <!-- -->
-    <target name="summarize-grammar" depends="compile">
-        <antcall target="package-tool">
-            <param name="root-class" value="edu.ohsu.cslu.grammar.SummarizeGrammar" />
-            <param name="tool-name" value="summarize-grammar" />
-            <param name="heap-size" value="1024m" />
-        </antcall>
-    </target>
-
-
-    <target name="select-features" depends="compile">
-        <antcall target="package-tool">
-            <param name="root-class" value="edu.ohsu.cslu.tools.SelectFeatures" />
-            <param name="tool-name" value="select-features" />
-        </antcall>
-    </target>
-
-    
-    <!-- 
-    ========================================================================
-       Package all training tools and utilities
-    ========================================================================
-    -->
-    <target name="tools" depends="summarize-grammar,serialize-model,tree-tools,train-perceptron,train-fom,train-grammar,induce-count-grammar" />
-
-    <target name="bubs-all" depends="compile">
-        <jar file="${dir.dist}/bubs-all.jar">
-            <fileset dir="${dir.build}" includes="**/*.class" />
-            <metainf file="java/tools/parser-defaults.properties" />
-            <zipgroupfileset dir="${dir.bsd.lib}" includes="*.jar" excludes="*-src.jar" />
-            <zipgroupfileset dir="${dir.lgpl.lib}" includes="*.jar" excludes="*-src.jar" />
-            <zipgroupfileset dir="${dir.gpl.lib}" includes="*.jar" excludes="*-src.jar" />
-        </jar>
-    </target>
-
-
-    <!-- 
-    ========================================================================
-       Package parser and models as a .tgz file for release
-    ========================================================================
-    -->
-    <target name="dist" depends="parse">
-        <tstamp />
-        <property name="file.dist" value="${dir.dist}/bubs-parser-${DSTAMP}.tgz" />
-        <tar destfile="${file.dist}" compression="gzip">
-            <tarfileset dir="${dir.dist}" includes="parse,parse.jar,parse-src.jar" prefix="bubs-parser" />
-            <tarfileset dir="${dir.models}" includes="*.gz" prefix="bubs-parser" />
-        </tar>
-    </target>
-
-</project>
+<!-- $Id: build.xml 7582 2008-06-17 21:57:19Z chriso $ -->
+<project name="bubs-parser" default="dist" basedir=".">
+
+    <property name="dir.build" location="build" />
+    <property name="dir.src" location="java/src" />
+    <property name="dir.doc" location="doc" />
+    <property name="dir.build.doc" location="build-doc" />
+    <property name="dir.models" location="models" />
+    <property name="dir.dist" location="build-dist" />
+
+    <property name="dir.build.lib" location="build-lib" />
+
+    <!-- Libraries are split by license. Not terribly important when packaging 
+         GPL code, but more important if packaging a non-GPL version -->
+    <property name="dir.bsd.lib" location="java/bsd-lib" />
+    <property name="dir.lgpl.lib" location="java/lgpl-lib" />
+    <property name="dir.gpl.lib" location="java/gpl-lib" />
+    <property name="dir.cslu.lib" location="java/cslu-lib" />
+
+    <import file="genjar-targets.xml" />
+
+    <path id="classpath.libs">
+        <fileset dir="${dir.bsd.lib}" includes="*.jar" />
+        <fileset dir="${dir.lgpl.lib}" includes="*.jar" />
+        <fileset dir="${dir.gpl.lib}" includes="*.jar" />
+        <fileset dir="${dir.cslu.lib}" includes="*.jar" />
+    </path>
+
+    <!--
+    ========================================================================
+        Clean the entire project
+    ========================================================================
+    -->
+    <target name="clean" description="Clean the entire project">
+        <delete dir="build" />
+        <delete dir="build-dist" />
+    </target>
+
+    <!--
+    ========================================================================
+        Compile all Java code
+    ========================================================================
+    -->
+    <target name="compile" depends="git-revision" description="Compile Java code and tools">
+        <!-- If the build directory doesn't already exist, create it -->
+        <mkdir dir="${dir.build}" />
+        <javac includes="**/*.java" destdir="${dir.build}" debug="true" includeantruntime="false">
+            <src path="${dir.src}"/>
+            <src path="java/berkeley-src"/>
+            <classpath refid="classpath.libs" />
+        </javac>
+    </target>
+
+    <!-- 
+    ========================================================================
+       Package documentation 
+    ========================================================================
+    -->
+    <target name="javadoc">
+        <javadoc destdir="${dir.build.doc}/javadoc">
+            <fileset includes="**/*.java" excludes="edu/ohsu/cslu/lela/**,**/Test*.java,**/Profile*.java,**/All*Tests.java,**/*TestCase.java" />
+            <src path="${dir.src}"/>
+            <src path="java/berkeley-src"/>
+            <classpath refid="classpath.libs" />
+        </javadoc>
+    </target>
+
+    <!-- 
+    ========================================================================
+       Package cslu-common.jar and cslu-common-src.jar
+    ========================================================================
+    -->
+    <target name="cslu-common.jar" depends="compile">
+        <jar file="${dir.dist}/cslu-common.jar">
+            <fileset dir="${dir.build}" includes="edu/ohsu/cslu/counters/**/*.class" />
+            <fileset dir="${dir.build}" includes="edu/ohsu/cslu/datastructs/**/*.class" />
+            <fileset dir="${dir.build}" includes="edu/ohsu/cslu/grammar/*GrammarFormatType*.class" />
+            <fileset dir="${dir.build}" includes="edu/ohsu/cslu/hash/**/*.class" />
+            <fileset dir="${dir.build}" includes="edu/ohsu/cslu/util/**/*.class" />
+        </jar>
+        <jar file="${dir.dist}/cslu-common-src.jar">
+            <fileset dir="${dir.src}" includes="edu/ohsu/cslu/counters/**/*.java" />
+            <fileset dir="${dir.src}" includes="edu/ohsu/cslu/datastructs/**/*.java" />
+            <fileset dir="${dir.src}" includes="edu/ohsu/cslu/grammar/*GrammarFormatType*.java" />
+            <fileset dir="${dir.src}" includes="edu/ohsu/cslu/hash/**/*.java" />
+            <fileset dir="${dir.src}" includes="edu/ohsu/cslu/util/**/*.java" />
+        </jar>
+    </target>
+
+    <!-- 
+    ========================================================================
+       Targets to package various executables 
+    ========================================================================
+    -->
+
+    <!-- The main parser target. Builds BUBS with all libraries (including GPL and LGPL jars).  
+         Note that OpenCL parsing requires deploying JavaCL (javacl.jar, jnaerator.jar, and opencl4java.jar)  
+         in the same directory as parse.jar -->
+    <target name="parse" depends="compile">
+        <antcall target="package-tool">
+            <param name="root-class" value="edu.ohsu.cslu.parser.ParserDriver" />
+            <param name="additional-root-classes" value="edu.ohsu.cslu.parser.cellselector.DepGraphCellSelectorModel,edu.ohsu.cslu.parser.cellselector.OHSUCellConstraintsModel,edu.ohsu.cslu.parser.cellselector.PerceptronBeamWidthModel,edu.ohsu.cslu.parser.spmv.DenseVectorOpenClSpmvParser,edu.ohsu.cslu.parser.spmv.PackedOpenClSpmvParser" />
+            <param name="tool-name" value="parse" />
+            <param name="heap-size" value="1500m" />
+            <param name="reference-lgpl-libs" value="true" />
+            <param name="additional-file-root" value="${dir.src}" />
+            <param name="additional-file-includes" value="**/*.cl" />
+            <param name="license-file" value="java/tools/license.txt" />
+            <param name="readme-file" value="java/tools/README.txt" />
+            <param name="default-options" value="java/tools/parser-defaults.properties" />
+            <param name="srcjar" value="true" />
+        </antcall>
+    </target>
+
+    
+    <!-- Stripped-down parser target. Builds BUBS without any external GPL or LGPL libraries. Excludes support for GPU parsing (since the OpenCL4J library is LPGL). -->
+    <target name="parse-bsdlibs" depends="compile">
+        <antcall target="package-tool">
+            <param name="root-class" value="edu.ohsu.cslu.parser.ParserDriver" />
+            <param name="additional-root-classes" value="edu.ohsu.cslu.parser.cellselector.DepGraphCellSelectorModel,edu.ohsu.cslu.parser.cellselector.OHSUCellConstraintsModel,edu.ohsu.cslu.parser.cellselector.PerceptronBeamWidthModel" />
+            <param name="tool-name" value="parse-bsdlibs" />
+            <param name="heap-size" value="1500m" />
+            <param name="license-file" value="java/tools/license.txt" />
+            <param name="readme-file" value="java/tools/README.txt" />
+            <param name="default-options" value="java/tools/parser-defaults.properties" />
+            <param name="srcjar" value="true" />
+        </antcall>
+    </target>
+
+
+    <target name="summarize-grammar" depends="compile">
+        <antcall target="package-tool">
+            <param name="root-class" value="edu.ohsu.cslu.grammar.SummarizeGrammar" />
+            <param name="tool-name" value="summarize-grammar" />
+            <param name="heap-size" value="1024m" />
+        </antcall>
+    </target>
+
+    
+    <target name="serialize-model" depends="compile">
+        <antcall target="package-tool">
+            <param name="root-class" value="edu.ohsu.cslu.grammar.SerializeModel" />
+            <param name="tool-name" value="serialize-model" />
+            <param name="heap-size" value="1200m" />
+            <param name="package-gpl-libs" value="true" />
+        </antcall>
+    </target>
+
+    
+    <target name="lela" depends="compile">
+        <antcall target="package-tool">
+            <param name="root-class" value="edu.ohsu.cslu.lela.TrainGrammar" />
+            <param name="tool-name" value="train-grammar" />
+            <param name="heap-size" value="1500m" />
+            <param name="package-gpl-libs" value="true" />
+        </antcall>
+    </target>
+
+
+    <target name="train-grammar" depends="compile">
+        <antcall target="package-tool">
+            <param name="root-class" value="edu.berkeley.nlp.PCFGLA.GrammarTrainer" />
+            <param name="tool-name" value="train-grammar" />
+            <param name="heap-size" value="2g" />
+            <!-- TODO Remove this after we drop assertions from Grammar.java -->
+            <param name="package-gpl-libs" value="true" />
+        </antcall>
+    </target>
+
+
+    <!-- TODO Remove once we're done with Java-serialized grammars -->
+    <target name="write-grammar-to-text" depends="compile">
+        <antcall target="package-tool">
+            <param name="root-class" value="edu.berkeley.nlp.PCFGLA.WriteGrammarToTextFile" />
+            <param name="tool-name" value="write-grammar-to-text" />
+            <param name="heap-size" value="1g" />
+            <param name="package-gpl-libs" value="true" />
+        </antcall>
+    </target>
+
+            
+    <target name="induce-count-grammar" depends="compile">
+        <antcall target="package-tool">
+            <param name="root-class" value="edu.ohsu.cslu.lela.InduceCountGrammar" />
+            <param name="tool-name" value="induce-count-grammar" />
+            <param name="heap-size" value="1024m" />
+            <param name="package-gpl-libs" value="true" />
+        </antcall>
+    </target>
+
+
+    <target name="merge-count-file" depends="compile">
+        <antcall target="package-tool">
+            <param name="root-class" value="edu.ohsu.cslu.lela.MergeCountFile" />
+            <param name="tool-name" value="merge-count-file" />
+            <param name="heap-size" value="1024m" />
+            <param name="package-gpl-libs" value="true" />
+        </antcall>
+    </target>
+
+
+    <target name="merge-grammars" depends="compile">
+        <antcall target="package-tool">
+            <param name="root-class" value="edu.ohsu.cslu.lela.MergeGrammars" />
+            <param name="tool-name" value="merge-grammars" />
+            <param name="heap-size" value="1024m" />
+            <param name="package-gpl-libs" value="true" />
+        </antcall>
+    </target>
+
+
+    <target name="unfactor" depends="compile">
+        <antcall target="package-tool">
+            <param name="root-class" value="edu.ohsu.cslu.tools.Unfactor" />
+            <param name="tool-name" value="unfactor" />
+            <param name="heap-size" value="256m" />
+            <param name="package-gpl-libs" value="true" />
+        </antcall>
+    </target>
+
+
+    <!-- -->
+    <!-- Tree-processing tools  --> 
+    <!-- -->
+    <target name="replace-unks" depends="compile">
+        <antcall target="package-tool">
+            <param name="root-class" value="edu.ohsu.cslu.grammar.ReplaceUnks" />
+            <param name="tool-name" value="replace-unks" />
+            <param name="package-gpl-libs" value="true" />
+        </antcall>
+    </target>
+
+
+    <target name="tree-tools" depends="compile">
+        <antcall target="package-tool">
+            <param name="root-class" value="edu.ohsu.cslu.parser.TreeTools" />
+            <param name="tool-name" value="tree-tools" />
+            <param name="package-gpl-libs" value="true" />
+        </antcall>
+    </target>
+
+    
+    <target name="treegrep" depends="compile">
+        <antcall target="package-tool">
+            <param name="root-class" value="edu.ohsu.cslu.tools.TreeGrep" />
+            <param name="tool-name" value="treegrep" />
+            <param name="package-gpl-libs" value="true" />
+        </antcall>
+    </target>
+    
+
+    <!-- -->
+    <!-- Pruning and prioritization model training tools --> 
+    <!-- -->
+    <target name="train-perceptron" depends="compile">
+        <antcall target="package-tool">
+            <param name="root-class" value="edu.ohsu.cslu.perceptron.TrainPerceptron" />
+            <param name="tool-name" value="train-perceptron" />
+            <param name="heap-size" value="1g" />
+            <param name="package-gpl-libs" value="true" />
+        </antcall>
+    </target>
+
+
+    <target name="train-fom" depends="compile">
+        <antcall target="package-tool">
+            <param name="root-class" value="edu.ohsu.cslu.parser.fom.TrainFOM" />
+            <param name="tool-name" value="train-fom" />
+            <param name="heap-size" value="1g" />
+            <param name="package-gpl-libs" value="true" />
+            <param name="default-options" value="java/tools/parser-defaults.properties" />
+        </antcall>
+    </target>
+
+
+    <target name="train-cc" depends="compile">
+        <antcall target="package-tool">
+            <param name="root-class" value="edu.ohsu.cslu.perceptron.CompleteClosureClassifier" />
+            <param name="tool-name" value="train-cc" />
+            <param name="heap-size" value="1g" />
+            <param name="package-gpl-libs" value="true" />
+        </antcall>
+    </target>
+
+
+    <target name="serialize-model" depends="compile">
+        <antcall target="package-tool">
+            <param name="root-class" value="edu.ohsu.cslu.grammar.SerializeModel" />
+            <param name="tool-name" value="serialize-model" />
+            <param name="heap-size" value="1200m" />
+            <param name="package-gpl-libs" value="true" />
+        </antcall>
+    </target>
+
+    
+    <!-- -->
+    <!-- Text normalization and lexical clustering tools --> 
+    <!-- -->
+    <target name="normalize" depends="compile">
+        <antcall target="package-tool">
+            <param name="root-class" value="edu.ohsu.cslu.tools.Normalize" />
+            <param name="tool-name" value="normalize" />
+            <param name="heap-size" value="1024m" />
+        </antcall>
+    </target>
+
+
+    <target name="countunks" depends="compile">
+        <antcall target="package-tool">
+            <param name="root-class" value="edu.ohsu.cslu.tools.CountUnks" />
+            <param name="tool-name" value="countunks" />
+        </antcall>
+    </target>
+    
+
+    <target name="extract-weka-features" depends="compile">
+        <antcall target="package-tool">
+            <param name="root-class" value="edu.ohsu.cslu.tools.ExtractWekaWordClusteringFeatures" />
+            <param name="tool-name" value="extract-weka-features" />
+            <param name="heap-size" value="1024m" />
+            <param name="package-gpl-libs" value="true" />
+        </antcall>
+    </target>
+    
+
+    <!-- -->
+    <!-- Dependency parsing tools -->
+    <!-- -->
+    <target name="train-dep-parser" depends="compile">
+        <antcall target="package-tool">
+            <param name="root-class" value="edu.ohsu.cslu.dep.TrainDepParser" />
+            <param name="tool-name" value="train-dep-parser" />
+            <param name="heap-size" value="1500m" />
+            <param name="package-gpl-libs" value="true" />
+        </antcall>
+    </target>
+
+    
+    <target name="eval-dep-classifiers" depends="compile">
+        <antcall target="package-tool">
+            <param name="root-class" value="edu.ohsu.cslu.dep.EvalDepClassifiers" />
+            <param name="tool-name" value="eval-dep-classifiers" />
+            <param name="heap-size" value="1500m" />
+            <param name="package-gpl-libs" value="true" />
+        </antcall>
+    </target>
+
+    
+    <target name="nivre-dep-parser" depends="compile">
+        <antcall target="package-tool">
+            <param name="root-class" value="edu.ohsu.cslu.dep.NivreDepParser" />
+            <param name="tool-name" value="nivre-dep-parser" />
+            <param name="heap-size" value="512m" />
+            <param name="package-gpl-libs" value="true" />
+        </antcall>
+    </target>
+
+
+    <!-- -->
+    <!-- Assorted analysis tools -->
+    <!-- -->
+    <target name="summarize-grammar" depends="compile">
+        <antcall target="package-tool">
+            <param name="root-class" value="edu.ohsu.cslu.grammar.SummarizeGrammar" />
+            <param name="tool-name" value="summarize-grammar" />
+            <param name="heap-size" value="1024m" />
+        </antcall>
+    </target>
+
+
+    <target name="select-features" depends="compile">
+        <antcall target="package-tool">
+            <param name="root-class" value="edu.ohsu.cslu.tools.SelectFeatures" />
+            <param name="tool-name" value="select-features" />
+        </antcall>
+    </target>
+
+    
+    <!-- 
+    ========================================================================
+       Package all training tools and utilities
+    ========================================================================
+    -->
+    <target name="tools" depends="summarize-grammar,serialize-model,tree-tools,train-perceptron,train-fom,train-grammar,induce-count-grammar" />
+
+    <target name="bubs-all" depends="compile">
+        <jar file="${dir.dist}/bubs-all.jar">
+            <fileset dir="${dir.build}" includes="**/*.class" />
+            <metainf file="java/tools/parser-defaults.properties" />
+            <zipgroupfileset dir="${dir.bsd.lib}" includes="*.jar" excludes="*-src.jar" />
+            <zipgroupfileset dir="${dir.lgpl.lib}" includes="*.jar" excludes="*-src.jar" />
+            <zipgroupfileset dir="${dir.gpl.lib}" includes="*.jar" excludes="*-src.jar" />
+        </jar>
+    </target>
+
+
+    <!-- 
+    ========================================================================
+       Package parser and models as a .tgz file for release
+    ========================================================================
+    -->
+    <target name="dist" depends="parse">
+        <tstamp />
+        <property name="file.dist" value="${dir.dist}/bubs-parser-${DSTAMP}.tgz" />
+        <tar destfile="${file.dist}" compression="gzip">
+            <tarfileset dir="${dir.dist}" includes="parse,parse.jar,parse-src.jar" prefix="bubs-parser" />
+            <tarfileset dir="${dir.models}" includes="*.gz" prefix="bubs-parser" />
+        </tar>
+    </target>
+
+</project>