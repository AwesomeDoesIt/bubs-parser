/*
 * Copyright 2010, 2011 Aaron Dunlop and Nathan Bodenstab
 * 
 * This file is part of the BUBS Parser.
 * 
 * The BUBS Parser is free software: you can redistribute it and/or 
 * modify  it under the terms of the GNU Affero General Public License 
 * as published by the Free Software Foundation, either version 3 of 
 * the License, or (at your option) any later version.
 * 
 * The BUBS Parser is distributed in the hope that it will be useful,
 * but WITHOUT ANY WARRANTY; without even the implied warranty of
 * MERCHANTABILITY or FITNESS FOR A PARTICULAR PURPOSE. See the
 * GNU Affero General Public License for more details.
 * 
 * You should have received a copy of the GNU Affero General Public License
 * along with the BUBS Parser. If not, see <http://www.gnu.org/licenses/>
 */
package edu.ohsu.cslu.parser.ecp;

import edu.ohsu.cslu.grammar.LeftListGrammar;
import edu.ohsu.cslu.grammar.Production;
import edu.ohsu.cslu.parser.ChartParser;
import edu.ohsu.cslu.parser.ParseTask;
import edu.ohsu.cslu.parser.ParserDriver;
import edu.ohsu.cslu.parser.chart.CellChart;
import edu.ohsu.cslu.parser.chart.CellChart.HashSetChartCell;
import edu.ohsu.cslu.parser.chart.Chart.ChartCell;

/**
 * Exhaustive chart parser which performs grammar intersection by iterating over grammar rules matching the observed
 * left child non-terminals.
 * 
 * @author Nathan Bodenstab
 */
public class ECPCellCrossList extends ChartParser<LeftListGrammar, CellChart> {

    private long numConsidered = 0;

    public ECPCellCrossList(final ParserDriver opts, final LeftListGrammar grammar) {
        super(opts, grammar);
    }

    @Override
    protected void initSentence(final ParseTask parseTask) {
        super.initSentence(parseTask);
        numConsidered = 0;
    }

    @Override
    protected void computeInsideProbabilities(final ChartCell c) {
        final long t0 = collectDetailedStatistics ? System.nanoTime() : 0;

        final HashSetChartCell cell = (HashSetChartCell) c;
        final short start = cell.start();
        final short end = cell.end();
        float leftInside, rightInside;

        final int midStart = cellSelector.getMidStart(start, end);
        final int midEnd = cellSelector.getMidEnd(start, end);
        final boolean onlyFactored = cellSelector.hasCellConstraints()
                && cellSelector.getCellConstraints().isCellOnlyFactored(start, end);

        for (int mid = midStart; mid <= midEnd; mid++) { // mid point
            final HashSetChartCell leftCell = chart.getCell(start, mid);
            final HashSetChartCell rightCell = chart.getCell(mid, end);
            for (final int leftNT : leftCell.getLeftChildNTs()) {
                leftInside = leftCell.getInside(leftNT);
                for (final Production p : grammar.getBinaryProductionsWithLeftChild(leftNT)) {
<<<<<<< HEAD
                    numConsidered++;
                    if (!onlyFactored || grammar.getOrAddNonterm(p.parent).isFactored()) {
=======
                    if (!onlyFactored || grammar.getOrAddNonterm((short) p.parent).isFactored()) {
>>>>>>> 0980c1cb
                        rightInside = rightCell.getInside(p.rightChild);
                        if (rightInside > Float.NEGATIVE_INFINITY) {
                            cell.updateInside(p, leftCell, rightCell, p.prob + leftInside + rightInside);
                        }
                    }
                }
            }
        }

        if (collectDetailedStatistics) {
            chart.parseTask.insideBinaryNs += System.nanoTime() - t0;
        }

        if (cellSelector.hasCellConstraints() == false || cellSelector.getCellConstraints().isUnaryOpen(start, end)) {
            for (final int childNT : cell.getNtArray()) {
                for (final Production p : grammar.getUnaryProductionsWithChild(childNT)) {
                    numConsidered++;
                    cell.updateInside(p, p.prob + cell.getInside(childNT));
                }
            }
        }
    }

    @Override
    public String getStats() {
        return super.getStats() + "numConsidered=" + numConsidered;
    }
}<|MERGE_RESOLUTION|>--- conflicted
+++ resolved
@@ -67,12 +67,8 @@
             for (final int leftNT : leftCell.getLeftChildNTs()) {
                 leftInside = leftCell.getInside(leftNT);
                 for (final Production p : grammar.getBinaryProductionsWithLeftChild(leftNT)) {
-<<<<<<< HEAD
                     numConsidered++;
-                    if (!onlyFactored || grammar.getOrAddNonterm(p.parent).isFactored()) {
-=======
                     if (!onlyFactored || grammar.getOrAddNonterm((short) p.parent).isFactored()) {
->>>>>>> 0980c1cb
                         rightInside = rightCell.getInside(p.rightChild);
                         if (rightInside > Float.NEGATIVE_INFINITY) {
                             cell.updateInside(p, leftCell, rightCell, p.prob + leftInside + rightInside);
