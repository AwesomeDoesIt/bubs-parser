--- conflicted
+++ resolved
@@ -371,17 +371,12 @@
 
         // pre-computed left/right FOM outside scores for current sentence
         private float outsideLeft[][], outsideRight[][];
-<<<<<<< HEAD
-=======
         private short[][] backPointer;
         private float[] scores;
         private float[] prevScores;
 
         // private int bestPOSTag[];
->>>>>>> 73219cc6
         ParseTask parseTask;
-
-        // int[] fomTags;
 
         public BoundaryInOutSelector() {
         }
@@ -452,7 +447,7 @@
                 outsideRight = new float[fbSize + 10][grammar.numNonTerms()];
                 backPointer = new short[fbSize + 10][posSize];
             }
-            
+
             if (scores == null) {
                 scores = new float[posSize];
                 prevScores = new float[posSize];
@@ -574,20 +569,18 @@
                 prevPOSList = posList;
             }
 
-            // tags from parseTask.fomTags are used for chart cell feature extraction when
-            // using BoundaryInOut FOM. If parseFromInputTags is true, then use the tags
-            // from the input stream instead (NOTE: these may not correspond to the forward
-            // backward tags/score computed above).
-            if (ParserDriver.parseFromInputTags) {
-                parseTask.fomTags = parseTask.inputTags;
-            } else {
-                parseTask.fomTags = new int[sentLen];
+            // tags from parseTask.tags are used for chart cell feature extraction when
+            // using BoundaryInOut FOM. If parseFromInputTags is true, then the tags
+            // from the input will already be in place. Otherwise, fill in the tags array
+            // with the 1-best result from this forward-backwards run.
+            if (ParserDriver.parseFromInputTags == false) {
+                parseTask.inputTags = new int[sentLen];
                 // track backpointers to extract best POS sequence
                 // start at the end of the sentence with the nullSymbol and trace backwards
                 int bestPOS = nullSymbol;
                 for (int i = sentLen - 1; i >= 0; i--) {
                     bestPOS = backPointer[i + 2][bestPOS];
-                    parseTask.fomTags[i] = bestPOS;
+                    parseTask.inputTags[i] = bestPOS;
                     // System.out.println(i + "=" + grammar.mapNonterminal(bestPOS));
                 }
             }
