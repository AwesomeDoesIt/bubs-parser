/*
 * Copyright 2010, 2011 Aaron Dunlop and Nathan Bodenstab
 * 
 * This file is part of the BUBS Parser.
 * 
 * The BUBS Parser is free software: you can redistribute it and/or 
 * modify  it under the terms of the GNU Affero General Public License 
 * as published by the Free Software Foundation, either version 3 of 
 * the License, or (at your option) any later version.
 * 
 * The BUBS Parser is distributed in the hope that it will be useful,
 * but WITHOUT ANY WARRANTY; without even the implied warranty of
 * MERCHANTABILITY or FITNESS FOR A PARTICULAR PURPOSE. See the
 * GNU Affero General Public License for more details.
 * 
 * You should have received a copy of the GNU Affero General Public License
 * along with the BUBS Parser. If not, see <http://www.gnu.org/licenses/>
 */
package edu.ohsu.cslu.grammar;

import it.unimi.dsi.fastutil.ints.Int2IntOpenHashMap;
import it.unimi.dsi.fastutil.ints.Int2IntRBTreeMap;
import it.unimi.dsi.fastutil.ints.IntOpenHashSet;
import it.unimi.dsi.fastutil.shorts.Short2FloatOpenHashMap;
import it.unimi.dsi.fastutil.shorts.Short2ObjectOpenHashMap;

import java.io.BufferedInputStream;
import java.io.BufferedReader;
import java.io.DataInputStream;
import java.io.FileReader;
import java.io.IOException;
import java.io.InputStream;
import java.io.InputStreamReader;
import java.io.ObjectInputStream;
import java.io.Reader;
import java.io.Serializable;
import java.lang.reflect.Constructor;
import java.util.ArrayList;
import java.util.Arrays;
import java.util.Collection;
import java.util.Comparator;
import java.util.HashMap;
import java.util.HashSet;
import java.util.LinkedList;
import java.util.List;
import java.util.Set;
import java.util.TreeSet;

import cltool4j.BaseLogger;
import cltool4j.GlobalConfigProperties;
import edu.ohsu.cslu.datastructs.narytree.NaryTree.Binarization;
import edu.ohsu.cslu.lela.FractionalCountGrammar;
import edu.ohsu.cslu.parser.ParserDriver;
import edu.ohsu.cslu.parser.Util;
import edu.ohsu.cslu.util.Math;
import edu.ohsu.cslu.util.StringPool;
import edu.ohsu.cslu.util.Strings;

/**
 * Stores a grammar as a sparse matrix of probabilities.
 * 
 * Assumes fewer than 2^15 total non-terminals (so that a production pair will fit into a signed 32-bit int).
 * 
 * Implementations may store the binary rule matrix in a variety of formats (e.g. CSR ( {@link CsrSparseMatrixGrammar})
 * or CSC ({@link LeftCscSparseMatrixGrammar})).
 * 
 * The unary rules are always stored in CSC format, with rows denoting rule parents and columns rule children. We
 * anticipate relatively few unary rules (the Berkeley grammar has only ~100k), and iteration order doesn't matter
 * greatly.
 * 
 * Note: CSR format would make parallelization of unary processing much simpler (e.g., we can execute one thread per row
 * (parent); since we're only updating the parent probability, we do not need to synchronize with other threads).
 * 
 * @author Aaron Dunlop
 * @since Dec 31, 2009
 */

public abstract class SparseMatrixGrammar extends Grammar {

    private final static long serialVersionUID = 4L;

    /**
     * Parallel array of lexical rules (with {@link #lexicalLogProbabilities}. The first array dimension is indexed by
     * lexical index; the second contains valid parent non-terminal indices (the indices are not significant)
     */
    protected final short[][] lexicalParents;
    /**
     * Parallel array of lexical rules (with {@link #lexicalParents}. The first array dimension is indexed by lexical
     * index; the second contains production probabilities (the indices are not significant)
     */
    protected final float[][] lexicalLogProbabilities;

    public final static String nullSymbolStr = "<null>";
    public static Production nullProduction;
    // public static float UNSEEN_LEX_PROB = GlobalConfigProperties.singleton().getFloatProperty("unseenLexProb");
    public static float UNSEEN_LEX_PROB = -9999;

    // == Grammar stats ==
    public final int numPosSymbols;
    public int horizontalMarkov;
    public int verticalMarkov;
    private Binarization binarization;
    public String language;

    /** The first non-terminal valid as a left child. */
    public final short leftChildrenStart;
    /** The last non-POS non-terminal valid as a left child. */
    public final short leftChildrenEnd;
    /** The first non-POS non-terminal valid as a right child. */
    public final short rightChildrenStart;
    /** The last non-POS non-terminal valid as a right child. */
    public final short rightChildrenEnd;
    /** The first POS */
    public final short posStart;
    /** The last POS */
    public final short posEnd;

    /** The number of lexical productions */
    private final int numLexProds;

    /** Maps a pair of (short) nonterminal indices into a single 32-bit integer */
    public final PackingFunction packingFunction;

    /**
     * Offsets into {@link #cscUnaryRowIndices} for the start of each column (child), with one extra entry appended to
     * prevent loops from falling off the end. Indexed by child non-terminal, so the length is 1 greater than |V|.
     */
    public final int[] cscUnaryColumnOffsets;

    /**
     * Row indices of each matrix entry in {@link #cscUnaryProbabilities}. One entry for each unary rule; the same size
     * as {@link #cscUnaryProbabilities}.
     */
    public final short[] cscUnaryRowIndices;

    /** Unary rule probabilities. One entry for each unary rule; the same size as {@link #cscUnaryRowIndices}. */
    public final float[] cscUnaryProbabilities;

    /**
     * Maximum unary production probability for each row (child) of the CSC storage. Allows us to short-circuit some
     * loops during pruned unary processing. One entry for each unary child.
     */
    public final float[] cscMaxUnaryProbabilities;

    /**
     * Indices of the first and last non-terminals which can combine as the right sibling with each non-terminal
     * (indexed by left-child index)
     */
    public final short[] minRightSiblingIndices;
    public final short[] maxRightSiblingIndices;

    /**
     * A temporary String -> String map, used to conserve memory while reading and sorting the grammar. Usage is similar
     * to {@link String#intern()}, but we don't need to internalize Strings indefinitely (and don't want them to be
     * stored in the VM's perm-gen), so we map them ourselves and allow the map to be GC'd after we're done constructing
     * the grammar.
     */
    private StringPool tmpStringPool;

    /**
     * Temporary storage of binary productions, used only in constructors and removed to save memory after
     * initialization
     */
    protected ArrayList<Production> tmpBinaryProductions;

    /**
     * Default Constructor. This constructor does an inordinate amount of work directly in the constructor specifically
     * so we can initialize final instance variables. Making the instance variables final allows the JIT to inline them
     * everywhere we use them, improving runtime efficiency considerably.
     * 
     * Reads the grammar into memory and sorts non-terminals (V) according to their occurrence in binary rules. This can
     * allow more efficient iteration in grammar intersection (e.g., skipping NTs only valid as left children in the
     * right cell) and more efficient chart storage (e.g., omitting storage for POS NTs in chart rows >= 2).
     */
    public SparseMatrixGrammar(final Reader grammarFile, final Class<? extends PackingFunction> functionClass)
            throws IOException {

        final List<StringProduction> pcfgRules = new LinkedList<StringProduction>();
        final List<StringProduction> lexicalRules = new LinkedList<StringProduction>();

        BaseLogger.singleton().finer("INFO: Reading grammar ... ");
        this.tmpStringPool = new StringPool();
        this.grammarFormat = readPcfgAndLexicon(grammarFile, pcfgRules, lexicalRules);

        this.nullWord = lexSet.addSymbol(nullSymbolStr);

        final HashSet<String> nonTerminals = new HashSet<String>();
        final HashSet<String> pos = new HashSet<String>();

        // Process the lexical productions first. Label any non-terminals found in the lexicon as POS tags. We
        // assume that pre-terminals (POS) will only occur as parents in span-1 rows and as children in span-2
        // rows
        for (final StringProduction lexicalRule : lexicalRules) {
            nonTerminals.add(lexicalRule.parent);
            pos.add(lexicalRule.parent);
            lexSet.addSymbol(lexicalRule.leftChild);
        }
        this.numLexProds = lexicalRules.size();

        // All non-terminals
        final HashSet<String> nonPosSet = new HashSet<String>();
        final HashSet<String> rightChildrenSet = new HashSet<String>();
        final HashSet<String> leftChildrenSet = new HashSet<String>();

        // Iterate through grammar rules, populating temporary non-terminal sets
        for (final StringProduction grammarRule : pcfgRules) {

            nonTerminals.add(grammarRule.parent);
            // nonTerminals.add(grammarRule.leftChild);
            // nonPosSet.add(grammarRule.leftChild);
            nonPosSet.add(grammarRule.parent);

            if (grammarRule instanceof BinaryStringProduction) {
                final BinaryStringProduction bsr = (BinaryStringProduction) grammarRule;

                // nonTerminals.add(bsr.rightChild);

                // nonPosSet.add(bsr.rightChild);
                leftChildrenSet.add(bsr.leftChild);
                rightChildrenSet.add(bsr.rightChild);
            }
        }

        assert leftChildrenSet.size() > 0 && rightChildrenSet.size() > 0;
        this.binarization = leftChildrenSet.size() > rightChildrenSet.size() ? Binarization.LEFT : Binarization.RIGHT;

        // Special cases for the start symbol and the null symbol (used for start/end of sentence markers and
        // dummy non-terminals). Label null symbol as a POS, and start symbol as not.
        nonTerminals.add(nullSymbolStr);
        pos.add(nullSymbolStr);

        nonTerminals.add(startSymbolStr);
        nonPosSet.add(startSymbolStr);

        // Make the POS set disjoint from the other sets.
        // rightChildrenSet.removeAll(pos);
        // leftChildrenSet.removeAll(pos);
        // nonPosSet.removeAll(pos);

        // Add the NTs to `nonTermSet' in sorted order
        this.nonTermSet = new Vocabulary(grammarFormat);
        this.startSymbol = (short) nonTermSet.addSymbol(startSymbolStr);
        nonTermSet.setStartSymbol(startSymbol);

        // Note: sorting with the PosFirstComparator might speed up FOM initialization a bit, but it breaks OpenCL
        // parsers, so we default to POS-embedded. For constrained parsing, use the Lexicographic comparator.
        final String comparatorClass = "edu.ohsu.cslu.grammar.SparseMatrixGrammar$"
                + GlobalConfigProperties.singleton().getProperty(ParserDriver.OPT_NT_COMPARATOR_CLASS,
                        "PosEmbeddedComparator");
        StringNonTerminalComparator comparator;
        try {
            comparator = (StringNonTerminalComparator) Class.forName(comparatorClass).getConstructor(new Class[0])
                    .newInstance(new Object[0]);
        } catch (final Exception e) {
            throw new IllegalArgumentException("Cannot instantiate non-terminal comparator " + comparatorClass + " : "
                    + e.getMessage());
        }
        final TreeSet<StringNonTerminal> sortedNonTerminals = new TreeSet<StringNonTerminal>(comparator);
        for (final String nt : nonTerminals) {
            sortedNonTerminals.add(create(nt, pos, nonPosSet, rightChildrenSet));
        }
        for (final StringNonTerminal nt : sortedNonTerminals) {
            nonTermSet.addSymbol(nt.label);
        }

        this.nullSymbol = (short) nonTermSet.addSymbol(nullSymbolStr);

        // And unary and binary rules
        tmpBinaryProductions = new ArrayList<Production>();
        final ArrayList<Production> unaryProductions = new ArrayList<Production>();

        for (final StringProduction grammarRule : pcfgRules) {
            if (grammarRule instanceof BinaryStringProduction) {
                tmpBinaryProductions.add(new Production(grammarRule.parent, grammarRule.leftChild,
                        ((BinaryStringProduction) grammarRule).rightChild, grammarRule.probability, this));
            } else {
                unaryProductions.add(new Production(grammarRule.parent, grammarRule.leftChild, grammarRule.probability,
                        false, nonTermSet, lexSet));
            }
        }

        this.lexicalParents = new short[lexSet.size()][];
        this.lexicalLogProbabilities = new float[lexSet.size()][];
        initLexicalProbabilitiesFromStringProductions(lexicalRules);

        tmpStringPool = null; // We no longer need the String intern map, so let it be GC'd

        // Initialize indices
        final short[] startAndEndIndices = startAndEndIndices(tmpBinaryProductions, unaryProductions);
        this.leftChildrenStart = startAndEndIndices[0];
        this.leftChildrenEnd = startAndEndIndices[1];
        this.rightChildrenStart = startAndEndIndices[2];
        this.rightChildrenEnd = startAndEndIndices[3];
        this.posStart = startAndEndIndices[4];
        this.posEnd = startAndEndIndices[5];

        this.numPosSymbols = posEnd - posStart + 1;

<<<<<<< HEAD
        // reduce range of POS indices so we can store the features more efficiently
        for (short i = 0; i < numNonTerms(); i++) {
            if (pos.contains(nonTermSet.getSymbol(i))) {
                posSet.addSymbol(i);
            }
            // NB: some treebank entries are mislabeled w/ POS tags in the tree an non-terms as POS tags
            // This messes things up if we enforce disjoint sets.
            if (nonPosSet.contains(nonTermSet.getSymbol(i))) {
                phraseSet.addSymbol(i);
            }
        }
=======
        // Create POS-only and phrase-level-only arrays so we can store features more compactly
        initPosAndPhraseSets(pos);
>>>>>>> 9ad9afcc

        this.packingFunction = createPackingFunction(functionClass, tmpBinaryProductions);

        minRightSiblingIndices = new short[numNonTerms()];
        maxRightSiblingIndices = new short[numNonTerms()];
        storeRightSiblingIndices(tmpBinaryProductions);

        // And all unary productions
        cscUnaryColumnOffsets = new int[numNonTerms() + 1];
        cscUnaryRowIndices = new short[unaryProductions.size()];
        cscUnaryProbabilities = new float[unaryProductions.size()];
        cscMaxUnaryProbabilities = new float[numNonTerms()];
        storeUnaryRulesAsCscMatrix(unaryProductions, cscUnaryColumnOffsets, cscUnaryRowIndices, cscUnaryProbabilities,
                cscMaxUnaryProbabilities);
    }

    public SparseMatrixGrammar(final Reader grammarFile) throws IOException {
        this(grammarFile, PerfectIntPairHashPackingFunction.class);
    }

    public SparseMatrixGrammar(final String grammarFile) throws IOException {
        this(new FileReader(grammarFile));
    }

    protected SparseMatrixGrammar(final ArrayList<Production> binaryProductions,
            final ArrayList<Production> unaryProductions, final ArrayList<Production> lexicalProductions,
            final SymbolSet<String> vocabulary, final SymbolSet<String> lexicon, final GrammarFormatType grammarFormat,
            final Class<? extends PackingFunction> functionClass) {
        this.nonTermSet = (Vocabulary) vocabulary;
        this.startSymbol = nonTermSet.startSymbol();
        this.nullSymbol = -1;
        this.startSymbolStr = vocabulary.getSymbol(startSymbol);

        this.lexSet = lexicon;
        this.tokenizer = new Tokenizer(lexicon);

        this.posSet = null;
        this.phraseSet = null;

        this.numLexProds = lexicalProductions.size();

        this.lexicalParents = new short[lexSet.size()][];
        this.lexicalLogProbabilities = new float[lexSet.size()][];
        initLexicalProbabilitiesFromProductions(lexicalProductions);

        this.numPosSymbols = -1;
        this.grammarFormat = grammarFormat;

        // Initialize start and end indices
        final short[] startAndEndIndices = startAndEndIndices(binaryProductions, unaryProductions);
        this.leftChildrenStart = startAndEndIndices[0];
        this.leftChildrenEnd = startAndEndIndices[1];
        this.rightChildrenStart = startAndEndIndices[2];
        this.rightChildrenEnd = startAndEndIndices[3];
        this.posStart = startAndEndIndices[4];
        this.posEnd = startAndEndIndices[5];

        this.binarization = binarization(binaryProductions);

        // Initialization code duplicated from constructor above to allow these fields to be final
        this.packingFunction = createPackingFunction(functionClass, binaryProductions);

        // And all unary productions
        cscUnaryColumnOffsets = new int[numNonTerms() + 1];
        cscUnaryRowIndices = new short[unaryProductions.size()];
        cscUnaryProbabilities = new float[unaryProductions.size()];
        cscMaxUnaryProbabilities = new float[numNonTerms()];

        storeUnaryRulesAsCscMatrix(unaryProductions, cscUnaryColumnOffsets, cscUnaryRowIndices, cscUnaryProbabilities,
                cscMaxUnaryProbabilities);
        minRightSiblingIndices = new short[numNonTerms()];
        maxRightSiblingIndices = new short[numNonTerms()];
        storeRightSiblingIndices(binaryProductions);
    }

    /**
     * Construct a {@link Grammar} instance from an existing instance. This is used when constructing a subclass of
     * {@link Grammar} from a binary-serialized {@link Grammar}.
     * 
     * @param g
     * @param functionClass
     */
    protected SparseMatrixGrammar(final Grammar g, final Class<? extends PackingFunction> functionClass) {
        this(((SparseMatrixGrammar) g).getBinaryProductions(), ((SparseMatrixGrammar) g).getUnaryProductions(),
                ((SparseMatrixGrammar) g).getLexicalProductions(), ((SparseMatrixGrammar) g).nonTermSet,
                ((SparseMatrixGrammar) g).lexSet, ((SparseMatrixGrammar) g).grammarFormat, functionClass);
        final SparseMatrixGrammar smg = ((SparseMatrixGrammar) g);

        this.startSymbolStr = smg.startSymbolStr;

        this.nullSymbol = smg.nullSymbol;
        this.startSymbol = smg.startSymbol;
        this.grammarFormat = smg.grammarFormat;

        this.binarization = smg.binarization;
    }

    // Read in the grammar file.
    private GrammarFormatType readPcfgAndLexicon(final Reader grammarFile, final List<StringProduction> pcfgRules,
            final List<StringProduction> lexicalRules) throws IOException {

        GrammarFormatType gf;
        final BufferedReader br = new BufferedReader(grammarFile);
        br.mark(50);

        // Read the first line and try to guess the grammar format
        final String firstLine = br.readLine();
        if (firstLine.contains("format=Berkeley")) {
            gf = GrammarFormatType.Berkeley;
            final HashMap<String, String> keyVals = Util.readKeyValuePairs(firstLine.trim());
            startSymbolStr = keyVals.get("start");
        } else if (firstLine.matches("^[A-Z]+_[0-9]+")) {
            gf = GrammarFormatType.Berkeley;
            startSymbolStr = firstLine;
        } else if (firstLine.contains("format=CSLU") || firstLine.contains("format=BUBS")) {
            gf = GrammarFormatType.CSLU;
            // final Pattern p = Pattern.compile("^.*start=([^ ]+).*$");
            // startSymbolStr = p.matcher(firstLine).group(1);
            final HashMap<String, String> keyVals = Util.readKeyValuePairs(firstLine.trim());
            startSymbolStr = keyVals.get("start");
            try {
                this.horizontalMarkov = Integer.parseInt(keyVals.get("hMarkov"));
                this.verticalMarkov = Integer.parseInt(keyVals.get("vMarkov"));
                this.language = keyVals.get("language");
                this.binarization = Binarization.valueOf(keyVals.get("binarization"));
            } catch (final Exception e) {
                // If grammar doesn't contain these values, just ignore it.
            }
        } else if (firstLine.split(" ").length > 1) {
            // The first line was not a start symbol.
            // Roark-format assumes 'TOP'. Reset the reader and re-process that line
            gf = GrammarFormatType.Roark;
            startSymbolStr = "TOP";
            br.reset();
        } else {
            throw new IllegalArgumentException("Unexpected first line of grammar file: " + firstLine);
        }

        for (String line = br.readLine(); !line.equals(LEXICON_DELIMITER); line = br.readLine()) {
            final String[] tokens = Strings.splitOnSpace(line);

            if ((tokens.length > 0 && tokens[0].equals("#")) || line.trim().equals("")) {
                // '#' indicates a comment. Skip line.
            } else if (tokens.length == 4) {
                // Unary production: expecting: A -> B prob
                // TODO: Should we make sure there aren't any duplicates?
                pcfgRules.add(new StringProduction(tokens[0], tokens[2], Float.parseFloat(tokens[3])));
            } else if (tokens.length == 5) {
                // Binary production: expecting: A -> B C prob
                pcfgRules.add(new BinaryStringProduction(tmpStringPool.intern(tokens[0]), tmpStringPool
                        .intern(tokens[2]), tmpStringPool.intern(tokens[3]), Float.parseFloat(tokens[4])));
            } else {
                throw new IllegalArgumentException("Unexpected line in grammar PCFG\n\t" + line);
            }
        }

        // Read Lexicon after finding DELIMITER
        for (String line = br.readLine(); line != null || lexicalRules.size() == 0; line = br.readLine()) {
            if (line != null) {
                final String[] tokens = Strings.splitOnSpace(line);
                // if ((tokens.length > 0 && tokens[0].equals("#")) || line.trim().equals("")) {
                // NB: There are lexical productions that start with '#', namely '# -> #'
                if (line.trim().equals("")) {
                    // skip blank lines
                } else if (tokens.length == 4) {
                    // expecting: A -> B prob
                    lexicalRules.add(new StringProduction(tokens[0], tokens[2], Float.parseFloat(tokens[3])));
                } else {
                    throw new IllegalArgumentException("Unexpected line in grammar lexicon\n\t" + line);
                }
            }
        }

        br.close();

        return gf;
    }

    private Binarization binarization(final Collection<Production> binaryProds) {
        for (final Production p : binaryProds) {
            if (grammarFormat.isFactored(nonTermSet.getSymbol(p.leftChild))) {
                return Binarization.LEFT;
            } else if (grammarFormat.isFactored(nonTermSet.getSymbol(p.rightChild))) {
                return Binarization.RIGHT;
            }
        }
        return null;
    }

    /**
     * Populates lexicalLogProbabilities and lexicalParents
     */
    private void initLexicalProbabilitiesFromStringProductions(final Collection<StringProduction> lexicalRules) {
        @SuppressWarnings("unchecked")
        final LinkedList<StringProduction>[] lexicalProdsByChild = new LinkedList[lexSet.size()];

        for (int i = 0; i < lexicalProdsByChild.length; i++) {
            lexicalProdsByChild[i] = new LinkedList<StringProduction>();
        }

        for (final StringProduction p : lexicalRules) {
            lexicalProdsByChild[lexSet.getIndex(p.leftChild)].add(p);
        }

        for (int child = 0; child < lexicalProdsByChild.length; child++) {
            lexicalParents[child] = new short[lexicalProdsByChild[child].size()];
            lexicalLogProbabilities[child] = new float[lexicalProdsByChild[child].size()];
            int j = 0;
            for (final StringProduction p : lexicalProdsByChild[child]) {
                lexicalParents[child][j] = (short) nonTermSet.getIndex(p.parent);
                lexicalLogProbabilities[child][j++] = p.probability;
            }
            edu.ohsu.cslu.util.Arrays.sort(lexicalParents[child], lexicalLogProbabilities[child]);
        }
    }

    /**
     * Populates lexicalLogProbabilities and lexicalParents
     */
    private void initLexicalProbabilitiesFromProductions(final Collection<Production> lexicalRules) {
        @SuppressWarnings("unchecked")
        final LinkedList<Production>[] lexicalProdsByChild = new LinkedList[lexSet.size()];

        for (int i = 0; i < lexicalProdsByChild.length; i++) {
            lexicalProdsByChild[i] = new LinkedList<Production>();
        }

        for (final Production p : lexicalRules) {
            lexicalProdsByChild[p.leftChild].add(p);
        }

        for (int child = 0; child < lexicalProdsByChild.length; child++) {
            lexicalParents[child] = new short[lexicalProdsByChild[child].size()];
            lexicalLogProbabilities[child] = new float[lexicalProdsByChild[child].size()];
            int j = 0;
            for (final Production p : lexicalProdsByChild[child]) {
                lexicalParents[child][j] = (short) p.parent;
                lexicalLogProbabilities[child][j++] = p.prob;
            }
            edu.ohsu.cslu.util.Arrays.sort(lexicalParents[child], lexicalLogProbabilities[child]);
        }
    }

    private short[] startAndEndIndices(final ArrayList<Production> binaryProductions,
            final ArrayList<Production> unaryProductions) {

        short tmpLeftChildrenStart = Short.MAX_VALUE, tmpLeftChildrenEnd = 0;
        short tmpRightChildrenStart = Short.MAX_VALUE, tmpRightChildrenEnd = 0;
        short tmpPosStart = Short.MAX_VALUE, tmpPosEnd = 0;

        for (final Production p : binaryProductions) {
            if (p.leftChild < tmpLeftChildrenStart) {
                tmpLeftChildrenStart = (short) p.leftChild;
            }
            if (p.leftChild > tmpLeftChildrenEnd) {
                tmpLeftChildrenEnd = (short) p.leftChild;
            }
            if (p.rightChild < tmpRightChildrenStart) {
                tmpRightChildrenStart = (short) p.rightChild;
            }
            if (p.rightChild > tmpRightChildrenEnd) {
                tmpRightChildrenEnd = (short) p.rightChild;
            }
        }

        for (final Production p : unaryProductions) {
            if (p.leftChild < tmpLeftChildrenStart) {
                tmpLeftChildrenStart = (short) p.leftChild;
            }
            if (p.leftChild > tmpLeftChildrenEnd) {
                tmpLeftChildrenEnd = (short) p.leftChild;
            }
        }

        for (int child = 0; child < lexicalParents.length; child++) {
            for (int i = 0; i < lexicalParents[child].length; i++) {
                if (lexicalParents[child][i] < tmpPosStart) {
                    tmpPosStart = lexicalParents[child][i];
                }
                if (lexicalParents[child][i] > tmpPosEnd) {
                    tmpPosEnd = lexicalParents[child][i];
                }
            }
        }

        if (tmpPosStart > this.nullSymbol) {
            tmpPosStart = nullSymbol;
        }
        if (tmpPosEnd < this.nullSymbol) {
            tmpPosEnd = nullSymbol;
        }

        return new short[] { tmpLeftChildrenStart, tmpLeftChildrenEnd, tmpRightChildrenStart, tmpRightChildrenEnd,
                tmpPosStart, tmpPosEnd };
    }

    public static Grammar read(final String grammarFile) throws IOException, ClassNotFoundException {
        final InputStream is = Util.file2inputStream(grammarFile);
        final Grammar grammar = SparseMatrixGrammar.read(is);
        is.close();
        return grammar;
    }

    public static Grammar read(final InputStream inputStream) throws IOException, ClassNotFoundException {
        // Read the grammar in either text or binary-serialized format.
        final BufferedInputStream bis = new BufferedInputStream(inputStream);
        bis.mark(2);
        final DataInputStream dis = new DataInputStream(bis);

        // Look at the first 2 bytes of the file for the signature of a serialized java object
        final int signature = dis.readShort();
        bis.reset();

        if (signature == OBJECT_SIGNATURE) {
            final ObjectInputStream ois = new ObjectInputStream(bis);
            return (Grammar) ois.readObject();
        }

        return new ListGrammar(new InputStreamReader(bis));
    }

    /**
     * @return The number of nonterminals modeled in this grammar (|V|)
     */
    @Override
    public final int numNonTerms() {
        return nonTermSet.size();
    }

    /**
     * @return The number terminals modeled in this grammar (|T|)
     */
    @Override
    public final int numLexSymbols() {
        return lexSet.size();
    }

    @Override
    public int numUnaryProds() {
        return cscUnaryProbabilities.length;
    }

    @Override
    public int numLexProds() {
        return numLexProds;
    }

    /**
     * @return The special start symbol (S-dagger).
     */
    public final String startSymbol() {
        return nonTermSet.getSymbol(startSymbol);
    }

    /**
     * Returns the non-terminal parents for the specified child. See also {@link #lexicalLogProbabilities(int)}.
     * 
     * @param child Word, as mapped in the lexicon
     * @return All non-terminal parents for the specified child
     */
    @Override
    public final short[] lexicalParents(final int child) {
        return lexicalParents[child];
    }

    /**
     * Returns the log probabilities of the non-terminal parents returned by {@Link #lexicalParents(int)} for the
     * specified child.
     * 
     * @param child Word, as mapped in the lexicon
     * @return The log probabilities of each non-terminal parent for the specified child
     */
    @Override
    public final float[] lexicalLogProbabilities(final int child) {
        return lexicalLogProbabilities[child];
    }

    public final String mapNonterminal(final int nonterminal) {
        return nonTermSet.getSymbol(nonterminal);
    }

    // TODO: can probably get rid of this and just derive it where necessary
    @Override
    public final short maxPOSIndex() {
        return posEnd;
    }

    @Override
    public boolean isLeftChild(final short nonTerminal) {
        return nonTerminal >= leftChildrenStart && nonTerminal <= leftChildrenEnd;
    }

    @Override
    public boolean isRightChild(final short nonTerminal) {
        return nonTerminal >= rightChildrenStart && nonTerminal <= rightChildrenEnd;
    }

    @Override
    public final boolean isPos(final short nonTerminal) {
        return nonTerminal >= posStart && nonTerminal <= posEnd;
    }

    /**
     * @return true if this grammar is left-factored
     */
    public boolean isLeftFactored() {
        return binarization == Binarization.LEFT;
    }

    /**
     * @return true if this grammar is right-factored
     */
    public boolean isRightFactored() {
        return binarization == Binarization.RIGHT;
    }

    /**
     * @return Binarization direction
     */
    @Override
    public Binarization binarization() {
        return binarization;
    }

    /**
     * @return List of binary productions
     */
    public abstract ArrayList<Production> getBinaryProductions();

    public ArrayList<Production> getFactoredBinaryProductions() {
        final ArrayList<Production> factoredProductions = new ArrayList<Production>();
        for (final Production p : getBinaryProductions()) {
            if (p.isBinaryProd() && grammarFormat.isFactored(mapNonterminal(p.parent))) {
                factoredProductions.add(p);
            }
        }
        return factoredProductions;
    }

    public Production getBinaryProduction(final short parent, final short leftChild, final short rightChild) {
        for (final Production p : getBinaryProductions()) {
            if (p.parent == parent && p.leftChild == leftChild && p.rightChild == rightChild) {
                return p;
            }
        }
        return null;
    }

    /**
     * Returns the log probability of a binary rule.
     * 
     * @param parent
     * @param leftChild
     * @param rightChild
     * @return Log probability of the specified rule.
     */
    @Override
    public float binaryLogProbability(final String parent, final String leftChild, final String rightChild) {
        if (nonTermSet.containsKey(parent) && nonTermSet.containsKey(leftChild) && nonTermSet.containsKey(rightChild)) {
            return binaryLogProbability((short) nonTermSet.getIndex(parent), (short) nonTermSet.getIndex(leftChild),
                    (short) nonTermSet.getIndex(rightChild));
        }
        return Float.NEGATIVE_INFINITY;
    }

    /**
     * @return List of unary productions
     */
    public ArrayList<Production> getUnaryProductions() {
        final ArrayList<Production> unaryProductions = new ArrayList<Production>(cscUnaryProbabilities.length);
        for (int child = 0; child < cscUnaryColumnOffsets.length - 1; child++) {
            for (int i = cscUnaryColumnOffsets[child]; i < cscUnaryColumnOffsets[child + 1]; i++) {
                unaryProductions
                        .add(new Production(cscUnaryRowIndices[i], child, cscUnaryProbabilities[i], false, this));
            }
        }
        return unaryProductions;
    }

    public Production getUnaryProduction(final short parent, final short child) {
        final float prob = unaryLogProbability(parent, child);
        return prob > Float.NEGATIVE_INFINITY ? new Production(parent, child, prob, false, this) : null;
    }

    public Production getUnaryProduction(final String A, final String B) {
        if (nonTermSet.containsKey(A) && nonTermSet.containsKey(B)) {
            return getUnaryProduction((short) nonTermSet.getIndex(A), (short) nonTermSet.getIndex(B));
        }
        return null;
    }

    /**
     * Returns the log probability of a unary rule.
     * 
     * @param parent
     * @param child
     * @return Log probability of the specified rule.
     */
    @Override
    public float unaryLogProbability(final String parent, final String child) {
        if (nonTermSet.containsKey(parent) && nonTermSet.containsKey(child)) {
            return unaryLogProbability((short) nonTermSet.getIndex(parent), (short) nonTermSet.getIndex(child));
        }
        return Float.NEGATIVE_INFINITY;
    }

    /*
     * Lexical Productions
     */
    public ArrayList<Production> getLexicalProductions() {
        final ArrayList<Production> lexicalProductions = new ArrayList<Production>(numLexProds);
        for (int child = 0; child < lexicalParents.length; child++) {
            for (int j = 0; j < lexicalParents[child].length; j++) {
                lexicalProductions.add(new Production(lexicalParents[child][j], child,
                        lexicalLogProbabilities[child][j], true, this));
            }
        }
        return lexicalProductions;
    }

    @Override
    public Production getLexicalProduction(final short parent, final int child) {
        for (int i = 0; i < lexicalParents[child].length; i++) {
            if (lexicalParents[child][i] == parent) {
                return new Production(parent, child, lexicalLogProbabilities[child][i], true, this);
            }
        }
        return null;
    }

    public Production getLexicalProduction(final String A, final String lex) {
        if (nonTermSet.containsKey(A) && lexSet.containsKey(lex)) {
            return getLexicalProduction((short) nonTermSet.getIndex(A), lexSet.getIndex(lex));
        }
        return null;
    }

    /**
     * Returns the log probability of a lexical rule.
     * 
     * @param parent
     * @param child
     * @return Log probability of the specified rule.
     */
    @Override
    public float lexicalLogProbability(final short parent, final int child) {
        final int i = Arrays.binarySearch(lexicalParents(child), parent);
        return (i < 0) ? UNSEEN_LEX_PROB : lexicalLogProbabilities[child][i];
        // return lexicalLogProbabilityMaps[child].get((short) parent);
    }

    /**
     * Returns the log probability of a lexical rule.
     * 
     * @param parent
     * @param child
     * @return Log probability of the specified rule.
     */
    @Override
    public float lexicalLogProbability(final String parent, final String child) {
        if (nonTermSet.containsKey(parent) && lexSet.containsKey(child)) {
            return lexicalLogProbability((short) nonTermSet.getIndex(parent), lexSet.getIndex(child));
        }
        return UNSEEN_LEX_PROB;
    }

    /**
     * Returns the log probability of a rule.
     * 
     * @param p Production
     * @return Log probability of the specified rule.
     */
    protected float getProductionProb(final Production p) {
        if (p != null) {
            return p.prob;
        }
        return Float.NEGATIVE_INFINITY;
    }

    /**
     * Returns a {@link Grammar} instance (of the same class as <b>this</b>), with all non-terminal splits collapsed.
     * Note that the current {@link Grammar} subclass must implement a constructor
     * 
     * @return A {@link Grammar} instance (of the same class as <b>this</b>), with all non-terminal splits collapsed.
     */
    public Grammar toUnsplitGrammar() {
        final Vocabulary baseVocabulary = nonTermSet.baseVocabulary();
        final FractionalCountGrammar unsplitGrammar = new FractionalCountGrammar(baseVocabulary, lexSet, null, null,
                null, 0, 0);

        for (final Production p : getBinaryProductions()) {
            final short unsplitParent = nonTermSet.getBaseIndex((short) p.parent);
            final short unsplitLeftChild = nonTermSet.getBaseIndex((short) p.leftChild);
            final short unsplitRightChild = nonTermSet.getBaseIndex((short) p.rightChild);
            unsplitGrammar.incrementBinaryCount(unsplitParent, unsplitLeftChild, unsplitRightChild,
                    java.lang.Math.exp(p.prob));
        }

        for (final Production p : getUnaryProductions()) {
            final short unsplitParent = nonTermSet.getBaseIndex((short) p.parent);
            final short unsplitChild = nonTermSet.getBaseIndex((short) p.leftChild);
            unsplitGrammar.incrementUnaryCount(unsplitParent, unsplitChild, java.lang.Math.exp(p.prob));
        }

        for (final Production p : getLexicalProductions()) {
            final short unsplitParent = nonTermSet.getBaseIndex((short) p.parent);
            unsplitGrammar.incrementLexicalCount(unsplitParent, p.leftChild, java.lang.Math.exp(p.prob));
        }

        try {
            return getClass().getConstructor(
                    new Class[] { ArrayList.class, ArrayList.class, ArrayList.class, SymbolSet.class, SymbolSet.class,
                            GrammarFormatType.class, Class.class, boolean.class }).newInstance(
                    new Object[] { unsplitGrammar.binaryProductions(Float.NEGATIVE_INFINITY),
                            unsplitGrammar.unaryProductions(Float.NEGATIVE_INFINITY),
                            unsplitGrammar.lexicalProductions(Float.NEGATIVE_INFINITY), baseVocabulary, lexSet,
                            grammarFormat, this.packingFunction.getClass(), true });
        } catch (final Exception e) {
            try {
                return getClass().getConstructor(
                        new Class[] { ArrayList.class, ArrayList.class, ArrayList.class, SymbolSet.class,
                                SymbolSet.class, GrammarFormatType.class }).newInstance(
                        new Object[] { unsplitGrammar.binaryProductions(Float.NEGATIVE_INFINITY),
                                unsplitGrammar.unaryProductions(Float.NEGATIVE_INFINITY),
                                unsplitGrammar.lexicalProductions(Float.NEGATIVE_INFINITY), baseVocabulary, lexSet,
                                grammarFormat });

            } catch (final Exception e2) {
                throw new UnsupportedOperationException(getClass() + " does not support this operation");
            }
        }
    }

    @Override
    public String getStats() {
        int nFactored = 0, nUnFactored = 0;
        for (final String nt : nonTermSet) {
            if (grammarFormat.isFactored(nt)) {
                nFactored++;
            } else {
                nUnFactored++;
            }
        }

        final StringBuilder sb = new StringBuilder(256);
        sb.append("INFO:");
        sb.append(" binaryRules=" + numBinaryProds());
        sb.append(" unaryRules=" + numUnaryProds());
        sb.append(" lexicalRules=" + numLexProds());

        sb.append(" nonTerminals=" + numNonTerms());
        sb.append(" lexicalSymbols=" + lexSet.size());
        sb.append(" posSymbols=" + numPosSymbols);
        sb.append(" maxPosIndex=" + posEnd);
        sb.append(" factoredNTs=" + nFactored);
        sb.append(" unfactoredNTs=" + nUnFactored);

        sb.append(" startSymbol=" + nonTermSet.getSymbol(startSymbol));
        sb.append(" nullSymbol=" + nonTermSet.getSymbol(nullSymbol));
        sb.append(" binarization=" + (isLeftFactored() ? "left" : "right"));
        sb.append(" grammarFormat=" + grammarFormat);
        sb.append(" packingFunction=" + packingFunction.getClass().getName());
        sb.append(" packedArraySize=" + packingFunction.packedArraySize());

        return sb.toString();
    }

    public String getStatsVerbose() {

        int nFactored = 0, nUnFactored = 0;
        for (final String nt : nonTermSet) {
            if (grammarFormat.isFactored(nt)) {
                nFactored++;
            } else {
                nUnFactored++;
            }
        }

        final StringBuilder sb = new StringBuilder(256);
        sb.append("Binary rules: " + numBinaryProds() + '\n');
        sb.append("Unary rules: " + numUnaryProds() + '\n');
        sb.append("Lexical rules: " + numLexProds() + '\n');

        sb.append("Non Terminals: " + numNonTerms() + '\n');
        sb.append("Lexical symbols: " + lexSet.size() + '\n');
        sb.append("POS symbols: " + numPosSymbols + '\n');
        sb.append("Max POS index: " + posEnd + '\n');
        sb.append("Factored NTs: " + nFactored + '\n');
        sb.append("UnFactored NTs: " + nUnFactored + '\n');

        sb.append("Start symbol: " + nonTermSet.getSymbol(startSymbol) + '\n');
        sb.append("Null symbol: " + nonTermSet.getSymbol(nullSymbol) + '\n');
        sb.append("Binarization: " + (isLeftFactored() ? "left" : "right") + '\n');
        sb.append("GrammarFormat: " + grammarFormat + '\n');

        return sb.toString();
    }

    private StringNonTerminal create(final String label, final HashSet<String> pos, final Set<String> nonPosSet,
            final Set<String> rightChildren) {
        final String internLabel = tmpStringPool.intern(label);

        if (startSymbolStr.equals(internLabel)) {
            return new StringNonTerminal(internLabel, NonTerminalClass.EITHER_CHILD);

        } else if (pos.contains(internLabel)) {
            return new StringNonTerminal(internLabel, NonTerminalClass.POS);

        } else if (nonPosSet.contains(internLabel) && !rightChildren.contains(internLabel)) {
            return new StringNonTerminal(internLabel, NonTerminalClass.FACTORED_SIDE_CHILDREN_ONLY);
        }

        return new StringNonTerminal(internLabel, NonTerminalClass.EITHER_CHILD);
    }

    private final class StringNonTerminal {

        public final String label;
        public final NonTerminalClass ntClass;

        protected StringNonTerminal(final String label, final NonTerminalClass ntClass) {
            this.label = label;
            this.ntClass = ntClass;
        }

        @Override
        public String toString() {
            return label + " " + ntClass.toString();
        }
    }

    protected abstract static class StringNonTerminalComparator implements Comparator<StringNonTerminal> {

        HashMap<NonTerminalClass, Integer> map = new HashMap<NonTerminalClass, Integer>();

        @Override
        public int compare(final StringNonTerminal o1, final StringNonTerminal o2) {
            final int i1 = map.get(o1.ntClass);
            final int i2 = map.get(o2.ntClass);

            if (i1 < i2) {
                return -1;
            } else if (i1 > i2) {
                return 1;
            }

            return o1.label.compareTo(o2.label);
        }
    }

    @SuppressWarnings("unused")
    private static class PosFirstComparator extends StringNonTerminalComparator {

        public PosFirstComparator() {
            map.put(NonTerminalClass.POS, 0);
            map.put(NonTerminalClass.EITHER_CHILD, 1);
            map.put(NonTerminalClass.FACTORED_SIDE_CHILDREN_ONLY, 1);
        }
    }

    @SuppressWarnings("unused")
    private static class PosEmbeddedComparator extends StringNonTerminalComparator {

        public PosEmbeddedComparator() {
            map.put(NonTerminalClass.EITHER_CHILD, 0);
            map.put(NonTerminalClass.POS, 1);
            map.put(NonTerminalClass.FACTORED_SIDE_CHILDREN_ONLY, 2);
        }
    }

    @SuppressWarnings("unused")
    private static class LexicographicComparator extends StringNonTerminalComparator {

        public LexicographicComparator() {
        }

        @Override
        public int compare(final StringNonTerminal o1, final StringNonTerminal o2) {
            return o1.label.compareTo(o2.label);
        }
    }

    /**
     * 1 - Left child only (and unary-only, although there shouldn't be many of those)
     * 
     * 2 - Either child (or right-child only, although we don't find many of those)
     * 
     * 3 - All POS (pre-terminals)
     */
    private enum NonTerminalClass {
        FACTORED_SIDE_CHILDREN_ONLY, EITHER_CHILD, POS;
    }

    public String toMappingString() {
        final StringBuilder sb = new StringBuilder(numNonTerms() * 25);
        for (int i = 0; i < numNonTerms(); i++) {
            sb.append(i + " -> " + nonTermSet.getSymbol(i) + '\n');
        }
        sb.append("===Lexicon===\n");
        for (int i = 0; i < numLexSymbols(); i++) {
            sb.append(i + " -> " + lexSet.getSymbol(i) + '\n');
        }
        return sb.toString();
    }

    @Override
    public String toString() {
        final StringBuilder sb = new StringBuilder(1024 * 1024);

        sb.append(nonTermSet.getSymbol(startSymbol) + '\n');

        for (final Production p : getBinaryProductions()) {
            sb.append(String.format("%s -> %s %s %.4f\n", nonTermSet.getSymbol(p.parent),
                    nonTermSet.getSymbol(p.leftChild), nonTermSet.getSymbol(p.rightChild), p.prob));
        }

        for (final Production p : getUnaryProductions()) {
            sb.append(String.format("%s -> %s %.4f\n", nonTermSet.getSymbol(p.parent),
                    nonTermSet.getSymbol(p.leftChild), p.prob));
        }
        sb.append("===Lexicon===\n");
        for (final Production p : getLexicalProductions()) {
            sb.append(String.format("%s -> %s %.4f\n", nonTermSet.getSymbol(p.parent), lexSet.getSymbol(p.leftChild),
                    p.prob));
        }
        return sb.toString();
    }

    public boolean isCoarseGrammar() {
        return false;
    }

    /**
     * Stores unary rules in Compressed-Sparse-Column (CSC) matrix format.
     * 
     * @param productions
     * @param cscColumnOffsets
     * @param cscRowIndices
     * @param cscProbabilities
     */
    protected void storeUnaryRulesAsCscMatrix(final Collection<Production> productions, final int[] cscColumnOffsets,
            final short[] cscRowIndices, final float[] cscProbabilities, final float[] maxCscProbabilities) {

        // Bin all rules by child, mapping parent -> probability
        final Short2ObjectOpenHashMap<Short2FloatOpenHashMap> maps = new Short2ObjectOpenHashMap<Short2FloatOpenHashMap>(
                1000);

        for (final Production p : productions) {
            final short child = (short) p.leftChild;

            Short2FloatOpenHashMap map = maps.get(child);
            if (map == null) {
                map = new Short2FloatOpenHashMap(20);
                maps.put(child, map);
            }
            map.put((short) p.parent, p.prob);
        }

        Arrays.fill(maxCscProbabilities, Float.NEGATIVE_INFINITY);

        // Store rules in CSC matrix
        int j = 0;
        final short[] keys = maps.keySet().toShortArray();
        Arrays.sort(keys);
        for (short child = 0; child < numNonTerms(); child++) {

            cscColumnOffsets[child] = j;

            if (!maps.containsKey(child)) {
                continue;
            }

            final Short2FloatOpenHashMap map = maps.get(child);
            final short[] parents = map.keySet().toShortArray();
            Arrays.sort(parents);
            for (int k = 0; k < parents.length; k++) {
                cscRowIndices[j] = parents[k];
                final float prob = map.get(parents[k]);
                cscProbabilities[j++] = prob;
                if (prob > maxCscProbabilities[child]) {
                    maxCscProbabilities[child] = prob;
                }
            }
        }
        cscColumnOffsets[cscColumnOffsets.length - 1] = j;
    }

    @SuppressWarnings("unchecked")
    private PackingFunction createPackingFunction(Class<? extends PackingFunction> functionClass,
            final ArrayList<Production> binaryProductions) {
        try {
            if (functionClass == null) {
                functionClass = PerfectIntPairHashPackingFunction.class;
            }

            Constructor<PackingFunction> c;
            try {
                c = (Constructor<PackingFunction>) functionClass.getConstructor(SparseMatrixGrammar.class,
                        ArrayList.class);
            } catch (final NoSuchMethodException e) {
                try {
                    c = (Constructor<PackingFunction>) functionClass.getConstructor(getClass(), ArrayList.class);
                } catch (final NoSuchMethodException e2) {
                    return ((Constructor<PackingFunction>) functionClass.getConstructor(SparseMatrixGrammar.class))
                            .newInstance(this);
                }
            }
            return c.newInstance(this, binaryProductions);
        } catch (final Exception e) {
            throw new RuntimeException(e);
        }
    }

    @Override
    public Collection<Production> getUnaryProductionsWithChild(final int child) {

        // TODO Auto-generated method stub
        return null;
    }

    /**
     * This method creates {@link Production} instances on the fly, so it can be pretty inefficient. In general, it's
     * better to use {@link #lexicalParents(int)} and {@link #lexicalLogProbabilities(int)} instead.
     */
    @Override
    public Collection<Production> getLexicalProductionsWithChild(final int child) {
        final ArrayList<Production> list = new ArrayList<Production>(lexicalParents[child].length);
        for (int i = 0; i < lexicalParents[child].length; i++) {
            list.add(new Production(lexicalParents[child][i], child, lexicalLogProbabilities[child][i], true, this));
        }
        return list;
    }

    /**
     * Returns the log probability of the specified parent / child production
     * 
     * @param parent Parent index
     * @param childPair Packed children
     * @return Log probability
     */
    public abstract float binaryLogProbability(final int parent, final int childPair);

    /**
     * Returns the log probability of a binary rule.
     * 
     * @param parent
     * @param leftChild
     * @param rightChild
     * @return Log probability of the specified rule.
     */
    @Override
    public final float binaryLogProbability(final short parent, final short leftChild, final short rightChild) {
        return binaryLogProbability(parent, packingFunction.pack(leftChild, rightChild));
    }

    /**
     * Returns the log probability of the specified parent / child production
     * 
     * @param parent Parent index
     * @param child Child index
     * @return Log probability
     */
    @Override
    public final float unaryLogProbability(final short parent, final short child) {
        for (int i = cscUnaryColumnOffsets[child]; i <= cscUnaryColumnOffsets[child + 1]; i++) {
            final int row = cscUnaryRowIndices[i];
            if (row == parent) {
                return cscUnaryProbabilities[i];
            }
            if (row > parent) {
                return Float.NEGATIVE_INFINITY;
            }
        }
        return Float.NEGATIVE_INFINITY;
    }

    private void storeRightSiblingIndices(final ArrayList<Production> binaryProductions) {
        Arrays.fill(minRightSiblingIndices, Short.MAX_VALUE);
        Arrays.fill(maxRightSiblingIndices, Short.MIN_VALUE);

        for (final Production p : binaryProductions) {
            if (p.rightChild < minRightSiblingIndices[p.leftChild]) {
                minRightSiblingIndices[p.leftChild] = (short) p.rightChild;
            }
            if (p.rightChild > maxRightSiblingIndices[p.leftChild]) {
                maxRightSiblingIndices[p.leftChild] = (short) p.rightChild;
            }
        }
    }

    /**
     * Returns the packing function in use
     * 
     * @return the packing function in use
     */
    public final PackingFunction packingFunction() {
        return packingFunction;
    }

    public final boolean isValidRightChild(final int nonTerminal) {
        return nonTerminal >= rightChildrenStart && nonTerminal <= rightChildrenEnd && nonTerminal != nullSymbol;
    }

    public final boolean isValidLeftChild(final int nonTerminal) {
        return nonTerminal >= leftChildrenStart && nonTerminal <= leftChildrenEnd && nonTerminal != nullSymbol;
    }

    protected void storeUnaryRulesAsCsrMatrix(final int[] rowStartIndices, final short[] columnIndices,
            final float[] probabilities) {

        // Bin all rules by parent, mapping child -> probability
        final Short2FloatOpenHashMap[] maps = new Short2FloatOpenHashMap[numNonTerms()];
        for (int i = 0; i < numNonTerms(); i++) {
            maps[i] = new Short2FloatOpenHashMap(1000);
        }

        for (final Production p : getUnaryProductions()) {
            maps[p.parent].put((short) p.leftChild, p.prob);
        }

        // Store rules in CSR matrix
        int i = 0;
        for (int parent = 0; parent < numNonTerms(); parent++) {
            rowStartIndices[parent] = i;

            final short[] children = maps[parent].keySet().toShortArray();
            Arrays.sort(children);
            for (int j = 0; j < children.length; j++) {
                columnIndices[i] = children[j];
                probabilities[i++] = maps[parent].get(children[j]);
            }
        }
        rowStartIndices[rowStartIndices.length - 1] = i;
    }

    public abstract class PackingFunction implements Serializable {

        private static final long serialVersionUID = 1L;

        // Shift lengths and masks for packing and unpacking non-terminals into an int
        public final int shift;
        protected final int lowOrderMask;
        private final int packedArraySize;
        public final int maxPackedLexicalProduction = -numNonTerms() - 1;

        protected PackingFunction(final int maxUnshiftedNonTerminal) {
            shift = Math.logBase2(Math.nextPowerOf2(maxUnshiftedNonTerminal + 1));
            int m = 0;
            for (int i = 0; i < shift; i++) {
                m = m << 1 | 1;
            }
            lowOrderMask = m;

            packedArraySize = numNonTerms() << shift | lowOrderMask;
        }

        /**
         * Returns the array size required to store all possible child combinations.
         * 
         * @return the array size required to store all possible child combinations.
         */
        public int packedArraySize() {
            return packedArraySize;
        }

        /**
         * Returns a single int representing a child pair, the <i>column<i> of a V x V^2 grammar matrix.
         * 
         * @param leftChild
         * @param rightChild
         * @return packed representation of the specified child pair or {@link Integer#MIN_VALUE} if the pair is not
         *         permitted by the grammar.
         */
        public int pack(final short leftChild, final short rightChild) {
            return leftChild << shift | (rightChild & lowOrderMask);
        }

        /**
         * Returns a single int representing a unary production.
         * 
         * @param child
         * @return packed representation of the specified production.
         */
        public final int packUnary(final short child) {
            return -child - 1;
        }

        /**
         * Returns a single int representing a lexical production.
         * 
         * @param child
         * @return packed representation of the specified production.
         */
        public final int packLexical(final int child) {
            return maxPackedLexicalProduction - child;
        }

        /**
         * Returns the left child encoded into a packed child pair
         * 
         * @param childPair
         * @return the left child encoded into a packed child pair
         */
        public abstract int unpackLeftChild(final int childPair);

        /**
         * Returns the right child encoded into a packed child pair
         * 
         * @param childPair
         * @return the right child encoded into a packed child pair
         */
        public abstract short unpackRightChild(final int childPair);

        public final String openClPackDefine() {
            return "#define PACK ((leftNonTerminal  << " + shift + ") | (rightNonTerminal & " + lowOrderMask + "))\n"
                    + "#define PACK_UNARY -winningChild - 1\n";
        }

        public final String openClUnpackLeftChild() {
            final StringBuilder sb = new StringBuilder();
            sb.append("int unpackLeftChild(const int childPair) {\n");
            sb.append("    if (childPair < 0) {\n");
            sb.append("        // Unary or lexical production\n");
            sb.append("        if (childPair <= MAX_PACKED_LEXICAL_PRODUCTION) {\n");
            sb.append("            // Lexical production\n");
            sb.append("            return -childPair + MAX_PACKED_LEXICAL_PRODUCTION;\n");
            sb.append("        }\n");
            sb.append("        // Unary production\n");
            sb.append("        return -childPair - 1;\n");
            sb.append("    }\n");
            sb.append("    \n");
            sb.append("    // Left child of binary production\n");
            sb.append("    return childPair >> PACKING_SHIFT;\n");
            sb.append("}\n");
            return sb.toString();
        }
    }

    public final class LeftShiftFunction extends PackingFunction {

        private static final long serialVersionUID = 1L;

        public LeftShiftFunction() {
            super(rightChildrenEnd);
        }

        @Override
        public final int pack(final short leftChild, final short rightChild) {
            final int childPair = leftChild << shift | (rightChild & lowOrderMask);
            if (childPair > packedArraySize()) {
                return Integer.MIN_VALUE;
            }
            return childPair;
        }

        @Override
        public final int unpackLeftChild(final int childPair) {
            if (childPair < 0) {
                // Unary or lexical production
                if (childPair <= maxPackedLexicalProduction) {
                    // Lexical production
                    return -childPair + maxPackedLexicalProduction;
                }
                // Unary production
                return -childPair - 1;
            }
            return childPair >> shift;
        }

        @Override
        public final short unpackRightChild(final int childPair) {
            if (childPair < 0) {
                // Unary or lexical production
                if (childPair <= maxPackedLexicalProduction) {
                    // Lexical production
                    return Production.LEXICAL_PRODUCTION;
                }
                // Unary production
                return Production.UNARY_PRODUCTION;
            }
            return (short) (childPair & lowOrderMask);
        }
    }

    public class RightShiftFunction extends PackingFunction {

        private static final long serialVersionUID = 1L;

        public RightShiftFunction() {
            super(leftChildrenEnd);
        }

        @Override
        public final int pack(final short leftChild, final short rightChild) {
            final int childPair = rightChild << shift | (leftChild & lowOrderMask);
            if (childPair > packedArraySize()) {
                return Integer.MIN_VALUE;
            }
            return childPair;
        }

        @Override
        public final int unpackLeftChild(final int childPair) {
            if (childPair < 0) {
                // Unary or lexical production
                if (childPair <= maxPackedLexicalProduction) {
                    // Lexical production
                    return -childPair + maxPackedLexicalProduction;
                }
                // Unary production
                return -childPair - 1;
            }
            return childPair & lowOrderMask;
        }

        @Override
        public final short unpackRightChild(final int childPair) {
            if (childPair < 0) {
                // Unary or lexical production
                if (childPair <= maxPackedLexicalProduction) {
                    // Lexical production
                    return Production.LEXICAL_PRODUCTION;
                }
                // Unary production
                return Production.UNARY_PRODUCTION;
            }
            return (short) (childPair >> shift);
        }

        // @Override
        // public final String openClPackDefine() {
        // return "#define PACK ((leftNonTerminal  << " + shift + ") | (rightNonTerminal & " + lowOrderMask +
        // "))\n"
        // + "#define PACK_UNARY -winningChild - 1\n";
        // }
        //
        // public final String openClUnpackLeftChild() {
        // final StringBuilder sb = new StringBuilder();
        // sb.append("int unpackLeftChild(const int childPair) {\n");
        // sb.append("    if (childPair < 0) {\n");
        // sb.append("        // Unary or lexical production\n");
        // sb.append("        if (childPair <= MAX_PACKED_LEXICAL_PRODUCTION) {\n");
        // sb.append("            // Lexical production\n");
        // sb.append("            return -childPair + MAX_PACKED_LEXICAL_PRODUCTION;\n");
        // sb.append("        }\n");
        // sb.append("        // Unary production\n");
        // sb.append("        return -childPair - 1;\n");
        // sb.append("    }\n");
        // sb.append("    \n");
        // sb.append("    // Left child of binary production\n");
        // sb.append("    return childPair & " + lowOrderMask + ";\n");
        // sb.append("}\n");
        // return sb.toString();
        // }
    }

    // TODO Doesn't work correctly
    public final class Int2IntHashPackingFunction extends PackingFunction {

        private static final long serialVersionUID = 1L;

        /** Maps from non-terminal pair (e.g. left, right child) to column in the sparse grammar matrix */
        private final Int2IntOpenHashMap map = new Int2IntOpenHashMap();
        private final short[] leftChildren;
        private final short[] rightChildren;

        private final int[] cscColumnOffsets;

        public Int2IntHashPackingFunction(final ArrayList<Production> binaryProductions) {
            super(rightChildrenEnd);
            map.defaultReturnValue(Integer.MIN_VALUE);

            // Compute the starting offset in binary grammar arrays of each column
            final Int2IntRBTreeMap childPairCounts = new Int2IntRBTreeMap();
            childPairCounts.defaultReturnValue(0);
            for (final Production p : binaryProductions) {
                final int column = p.leftChild << shift | (p.rightChild & lowOrderMask);
                childPairCounts.put(column, childPairCounts.get(column) + 1);
            }
            leftChildren = new short[childPairCounts.size()];
            rightChildren = new short[childPairCounts.size()];
            cscColumnOffsets = new int[packedArraySize() + 1];

            int column = 0;
            for (final int childPair : childPairCounts.keySet()) {
                map.put(childPair, column);
                leftChildren[column] = (short) (childPair >> shift);
                rightChildren[column] = (short) (childPair & lowOrderMask);
                column++;
            }

            for (column = 0; column < packedArraySize(); column++) {
                cscColumnOffsets[column + 1] = cscColumnOffsets[column] + childPairCounts.get(column);
            }
        }

        @Override
        public final int pack(final short leftChild, final short rightChild) {
            final int childPair = leftChild << shift | (rightChild & lowOrderMask);
            return map.get(childPair);
        }

        @Override
        public final int unpackLeftChild(final int childPair) {
            if (childPair < 0) {
                // Unary or lexical production
                if (childPair <= maxPackedLexicalProduction) {
                    // Lexical production
                    return -childPair + maxPackedLexicalProduction;
                }
                // Unary production
                return -childPair - 1;
            }
            return leftChildren[childPair];
        }

        @Override
        public final short unpackRightChild(final int childPair) {
            if (childPair < 0) {
                // Unary or lexical production
                if (childPair <= maxPackedLexicalProduction) {
                    // Lexical production
                    return Production.LEXICAL_PRODUCTION;
                }
                // Unary production
                return Production.UNARY_PRODUCTION;
            }
            return rightChildren[childPair];
        }
    }

    public final class PerfectIntPairHashPackingFunction extends PackingFunction {

        private static final long serialVersionUID = 1L;

        private final int maxLexicalProduction = -numNonTerms() - 1;

        private final int packedArraySize;

        /** Parallel array, indexed by k1 */
        private final int[] maxKey2;
        private final int[] k2Shifts;
        private final int[] k2Masks;

        /** Offsets of each perfect hash `segment' within {@link #hashtable}, indexed by k1. */
        private final int[] hashtableOffsets;
        private final short[] hashtable;

        /** Offsets of each perfect hash `segment' within {@link #displacementTableOffsets}, indexed by k1. */
        private final int[] displacementTable;
        private final int[] displacementTableOffsets;

        private final int size;

        public PerfectIntPairHashPackingFunction(final ArrayList<Production> binaryProductions) {
            this(binaryProductions, rightChildrenEnd);
        }

        public PerfectIntPairHashPackingFunction(final ArrayList<Production> binaryProductions,
                final int maxUnshiftedNonTerminal) {
            super(maxUnshiftedNonTerminal);

            final int[][] childPairs = new int[2][binaryProductions.size()];
            int k = 0;
            for (final Production p : binaryProductions) {
                childPairs[0][k] = p.leftChild;
                childPairs[1][k++] = p.rightChild;
            }

            // System.out.println("Hashed grammar: " + perfectHash.toString());

            final int parallelArraySize = numNonTerms() + 1; // Math.max(childPairs[0]) + 1;

            // Find unique k2 values for each k1
            final IntOpenHashSet[] k2Sets = new IntOpenHashSet[parallelArraySize];
            for (int i = 0; i < k2Sets.length; i++) {
                k2Sets[i] = new IntOpenHashSet();
            }
            for (int i = 0; i < childPairs[0].length; i++) {
                k2Sets[childPairs[0][i]].add(childPairs[1][i]);
            }

            // Calculate total key pair count
            int tmpSize = 0;
            for (int i = 0; i < k2Sets.length; i++) {
                tmpSize += k2Sets[i].size();
            }
            this.size = tmpSize;

            this.maxKey2 = new int[parallelArraySize];

            // Indexed by k1
            final int[][] k2s = new int[parallelArraySize][];
            for (int i = 0; i < k2s.length; i++) {
                k2s[i] = k2Sets[i].toIntArray();
                maxKey2[i] = Math.max(k2s[i]);
            }

            this.k2Shifts = new int[parallelArraySize];
            this.k2Masks = new int[parallelArraySize];
            this.hashtableOffsets = new int[parallelArraySize + 1];
            this.displacementTableOffsets = new int[parallelArraySize + 1];

            final int tmpArraySize = parallelArraySize * Math.max(childPairs[1]) + 1;
            final short[] tmpHashtable = new short[tmpArraySize];
            final int[] tmpDisplacementTable = new int[tmpArraySize];

            for (int k1 = 0; k1 < k2s.length; k1++) {

                final HashtableSegment hs = createPerfectHash(k2s[k1]);

                this.k2Masks[k1] = hs.hashMask;
                this.k2Shifts[k1] = hs.hashShift;

                // Record the offsets
                hashtableOffsets[k1 + 1] = hashtableOffsets[k1] + hs.hashtableSegment.length;
                displacementTableOffsets[k1 + 1] = displacementTableOffsets[k1] + hs.displacementTableSegment.length;

                // Copy the segment into the temporary hash and displacement arrays
                System.arraycopy(hs.hashtableSegment, 0, tmpHashtable, hashtableOffsets[k1], hs.hashtableSegment.length);

                for (int j = 0; j < hs.displacementTableSegment.length; j++) {
                    tmpDisplacementTable[displacementTableOffsets[k1] + j] = hashtableOffsets[k1]
                            + hs.displacementTableSegment[j];
                }
            }

            this.hashtable = new short[hashtableOffsets[parallelArraySize]];
            System.arraycopy(tmpHashtable, 0, this.hashtable, 0, this.hashtable.length);
            this.displacementTable = new int[displacementTableOffsets[parallelArraySize]];
            System.arraycopy(tmpDisplacementTable, 0, this.displacementTable, 0, this.displacementTable.length);

            this.packedArraySize = hashtableSize();

            // Compute the starting offset in binary grammar arrays of each column
            final Int2IntRBTreeMap childPairCounts = new Int2IntRBTreeMap();
            childPairCounts.defaultReturnValue(0);
            for (final Production p : binaryProductions) {
                final int column = pack((short) p.leftChild, (short) p.rightChild);
                childPairCounts.put(column, childPairCounts.get(column) + 1);
            }
        }

        private int findDisplacement(final short[] target, final short[] merge) {
            for (int s = 0; s <= target.length - merge.length; s++) {
                if (!shiftCollides(target, merge, s)) {
                    return s;
                }
            }
            throw new RuntimeException("Unable to find a successful shift");
        }

        private HashtableSegment createPerfectHash(final int[] k2s) {

            // If there are no k2 entries for this k1, return a single-entry hash segment, with a shift and
            // mask that will always resolve to the single (empty) entry
            if (k2s.length == 0) {
                return new HashtableSegment(new short[] { Short.MIN_VALUE }, 1, new int[] { 0 }, 1, 32, 0x0,
                        new short[][] { { Short.MIN_VALUE } });
            }

            // Compute the size of the square matrix (m)
            final int m = Math.nextPowerOf2((int) java.lang.Math.sqrt(Math.max(k2s)) + 1);
            final int n = m;

            // Allocate a temporary hashtable of the maximum possible size
            final short[] hashtableSegment = new short[m * n];
            Arrays.fill(hashtableSegment, Short.MIN_VALUE);

            // Allocate the displacement table (r in Getty's notation)
            final int[] displacementTableSegment = new int[m];

            // Compute shift and mask (for hashing k2, prior to displacement)
            final int hashBitShift = Math.logBase2(m);
            int tmp = 0;
            for (int j = 0; j < hashBitShift; j++) {
                tmp = tmp << 1 | 0x01;
            }
            final int hashMask = tmp;

            // Initialize the matrix
            final int[] rowIndices = new int[m];
            final int[] rowCounts = new int[m];
            final short[][] tmpMatrix = new short[m][n];
            for (int i = 0; i < m; i++) {
                rowIndices[i] = i;
                Arrays.fill(tmpMatrix[i], Short.MIN_VALUE);
            }

            // Populate the matrix, and count population of each row.
            for (int i = 0; i < k2s.length; i++) {
                final int k2 = k2s[i];
                final int x = k2 >> hashBitShift;
                final int y = k2 & hashMask;
                tmpMatrix[x][y] = (short) k2;
                rowCounts[x]++;
            }

            // Sort rows in ascending order by population (we'll iterate through the array in reverse order)
            edu.ohsu.cslu.util.Arrays.sort(rowCounts, rowIndices);

            /*
             * Store matrix rows in a single array, using the first-fit descending method. For each non-empty row:
             * 
             * 1. Displace the row right until none of its items collide with any of the items in previous rows.
             * 
             * 2. Record the displacement amount in displacementTableSegment.
             * 
             * 3. Insert this row into hashtableSegment.
             */
            for (int i = m - 1; i >= 0; i--) {
                final int row = rowIndices[i];
                displacementTableSegment[row] = findDisplacement(hashtableSegment, tmpMatrix[row]);
                for (int col = 0; col < m; col++) {
                    if (tmpMatrix[row][col] != Short.MIN_VALUE) {
                        hashtableSegment[displacementTableSegment[row] + col] = tmpMatrix[row][col];
                    }
                }
            }

            // Find the length of the segment (highest populated index in tmpHashtable + n)
            int maxPopulatedIndex = 0;
            for (int i = 0; i < hashtableSegment.length; i++) {
                if (hashtableSegment[i] != Short.MIN_VALUE) {
                    maxPopulatedIndex = i;
                }
            }
            final int segmentLength = maxPopulatedIndex + n;

            return new HashtableSegment(hashtableSegment, segmentLength, displacementTableSegment, m, hashBitShift,
                    hashMask, tmpMatrix);
        }

        /**
         * Returns true if the merged array, when shifted by s, will `collide' with the target array; i.e., if we
         * right-shift merge by s, are any populated elements of merge also populated elements of target.
         * 
         * @param target
         * @param merge
         * @param s
         * @return
         */
        private boolean shiftCollides(final short[] target, final short[] merge, final int s) {
            for (int i = 0; i < merge.length; i++) {
                if (merge[i] != Short.MIN_VALUE && target[s + i] != Short.MIN_VALUE) {
                    return true;
                }
            }
            return false;
        }

        @Override
        public final int pack(final short leftChild, final short rightChild) {
            final int mask = k2Masks[leftChild];
            final int x = rightChild >> k2Shifts[leftChild] & mask;
            final int y = rightChild & mask;
            final int hashcode = displacementTable[displacementTableOffsets[leftChild] + x] + y;
            return hashtable[hashcode] == rightChild ? hashcode : Integer.MIN_VALUE;
        }

        public final int mask(final short leftChild) {
            return k2Masks[leftChild];
        }

        public final int offset(final short leftChild) {
            return displacementTableOffsets[leftChild];
        }

        public final int shift(final short leftChild) {
            return k2Shifts[leftChild];
        }

        public final int pack(final short rightChild, final int rightChildShift, final int mask, final int offset) {
            final int x = rightChild >> rightChildShift & mask;
            final int y = rightChild & mask;
            final int hashcode = displacementTable[offset + x] + y;
            return hashtable[hashcode] == rightChild ? hashcode : Integer.MIN_VALUE;
        }

        @Override
        public final int unpackLeftChild(final int childPair) {
            if (childPair < 0) {
                // Unary or lexical production
                if (childPair <= maxLexicalProduction) {
                    // Lexical production
                    return -childPair + maxLexicalProduction;
                }
                // Unary production
                return -childPair - 1;
            }

            // Linear search hashtable offsets for index of next-lower offset
            // A binary search might be a bit more efficient, but this shouldn't be a major time consumer
            for (int k1 = 0; k1 < hashtableOffsets.length - 1; k1++) {
                if (childPair >= hashtableOffsets[k1] && childPair < hashtableOffsets[k1 + 1]) {
                    return k1;
                }
            }
            return hashtableOffsets.length - 1;
        }

        @Override
        public final short unpackRightChild(final int childPair) {
            if (childPair < 0) {
                // Unary or lexical production
                if (childPair <= maxLexicalProduction) {
                    // Lexical production
                    return Production.LEXICAL_PRODUCTION;
                }
                // Unary production
                return Production.UNARY_PRODUCTION;
            }

            return hashtable[childPair];
        }

        public final int hashtableSize() {
            return hashtable.length;
        }

        public final int size() {
            return size;
        }

        public final int leftChildStart(final short leftChild) {
            return hashtableOffsets[leftChild];
        }

        @Override
        public String toString() {
            return String.format("keys: %d hashtable size: %d occupancy: %.2f%% shift-table size: %d totalMem: %d",
                    size, hashtableSize(), size * 100f / hashtableSize(), displacementTable.length, hashtable.length
                            * 2 + displacementTable.length * 4);
        }

        private final class HashtableSegment {

            final short[] hashtableSegment;
            final int[] displacementTableSegment;
            final int hashShift;
            final int hashMask;

            final short[][] squareMatrix;

            public HashtableSegment(final short[] hashtableSegment, final int segmentLength,
                    final int[] displacementTableSegment, final int displacementTableSegmentLength,
                    final int hashShift, final int hashMask, final short[][] squareMatrix) {

                this.hashtableSegment = new short[segmentLength];
                System.arraycopy(hashtableSegment, 0, this.hashtableSegment, 0, segmentLength);
                this.displacementTableSegment = new int[displacementTableSegmentLength];
                System.arraycopy(displacementTableSegment, 0, this.displacementTableSegment, 0,
                        displacementTableSegmentLength);
                this.hashShift = hashShift;
                this.hashMask = hashMask;
                this.squareMatrix = squareMatrix;
            }

            @Override
            public String toString() {
                final StringBuilder sb = new StringBuilder();
                sb.append("   |");
                for (int col = 0; col < squareMatrix.length; col++) {
                    sb.append(String.format(" %2d", col));
                }
                sb.append('\n');
                sb.append(Strings.fill('-', squareMatrix.length * 3 + 4));
                sb.append('\n');
                for (int row = 0; row < squareMatrix.length; row++) {
                    sb.append(String.format("%2d |", row));
                    for (int col = 0; col < squareMatrix.length; col++) {
                        sb.append(String.format(
                                " %2s",
                                squareMatrix[row][col] == Short.MIN_VALUE ? "-" : Short
                                        .toString(squareMatrix[row][col])));
                    }
                    sb.append('\n');
                }
                sb.append("index: ");
                for (int i = 0; i < hashtableSegment.length; i++) {
                    sb.append(String.format(" %2d", i));
                }
                sb.append("\nkeys : ");
                for (int i = 0; i < hashtableSegment.length; i++) {
                    sb.append(String.format(" %2s",
                            hashtableSegment[i] == Short.MIN_VALUE ? "-" : Short.toString(hashtableSegment[i])));
                }
                sb.append('\n');
                return sb.toString();
            }
        }

        @Override
        public int packedArraySize() {
            return packedArraySize;
        }
    }
}<|MERGE_RESOLUTION|>--- conflicted
+++ resolved
@@ -296,7 +296,9 @@
 
         this.numPosSymbols = posEnd - posStart + 1;
 
-<<<<<<< HEAD
+        // Create POS-only and phrase-level-only arrays so we can store features more compactly
+        initPosAndPhraseSets(pos);
+        
         // reduce range of POS indices so we can store the features more efficiently
         for (short i = 0; i < numNonTerms(); i++) {
             if (pos.contains(nonTermSet.getSymbol(i))) {
@@ -308,10 +310,6 @@
                 phraseSet.addSymbol(i);
             }
         }
-=======
-        // Create POS-only and phrase-level-only arrays so we can store features more compactly
-        initPosAndPhraseSets(pos);
->>>>>>> 9ad9afcc
 
         this.packingFunction = createPackingFunction(functionClass, tmpBinaryProductions);
 
